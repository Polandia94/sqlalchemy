# mssql/base.py
# Copyright (C) 2005-2014 the SQLAlchemy authors and contributors <see AUTHORS file>
#
# This module is part of SQLAlchemy and is released under
# the MIT License: http://www.opensource.org/licenses/mit-license.php

"""
.. dialect:: mssql
    :name: Microsoft SQL Server


Auto Increment Behavior
-----------------------

``IDENTITY`` columns are supported by using SQLAlchemy
``schema.Sequence()`` objects. In other words::

    from sqlalchemy import Table, Integer, Sequence, Column

    Table('test', metadata,
           Column('id', Integer,
                  Sequence('blah',100,10), primary_key=True),
           Column('name', String(20))
         ).create(some_engine)

would yield::

   CREATE TABLE test (
     id INTEGER NOT NULL IDENTITY(100,10) PRIMARY KEY,
     name VARCHAR(20) NULL,
     )

Note that the ``start`` and ``increment`` values for sequences are
optional and will default to 1,1.

Implicit ``autoincrement`` behavior works the same in MSSQL as it
does in other dialects and results in an ``IDENTITY`` column.

* Support for ``SET IDENTITY_INSERT ON`` mode (automagic on / off for
  ``INSERT`` s)

* Support for auto-fetching of ``@@IDENTITY/@@SCOPE_IDENTITY()`` on
  ``INSERT``

Collation Support
-----------------

Character collations are supported by the base string types,
specified by the string argument "collation"::

    from sqlalchemy import VARCHAR
    Column('login', VARCHAR(32, collation='Latin1_General_CI_AS'))

When such a column is associated with a :class:`.Table`, the
CREATE TABLE statement for this column will yield::

    login VARCHAR(32) COLLATE Latin1_General_CI_AS NULL

.. versionadded:: 0.8 Character collations are now part of the base string
   types.

LIMIT/OFFSET Support
--------------------

MSSQL has no support for the LIMIT or OFFSET keysowrds. LIMIT is
supported directly through the ``TOP`` Transact SQL keyword::

    select.limit

will yield::

    SELECT TOP n

If using SQL Server 2005 or above, LIMIT with OFFSET
support is available through the ``ROW_NUMBER OVER`` construct.
For versions below 2005, LIMIT with OFFSET usage will fail.

Nullability
-----------
MSSQL has support for three levels of column nullability. The default
nullability allows nulls and is explicit in the CREATE TABLE
construct::

    name VARCHAR(20) NULL

If ``nullable=None`` is specified then no specification is made. In
other words the database's configured default is used. This will
render::

    name VARCHAR(20)

If ``nullable`` is ``True`` or ``False`` then the column will be
``NULL` or ``NOT NULL`` respectively.

Date / Time Handling
--------------------
DATE and TIME are supported.   Bind parameters are converted
to datetime.datetime() objects as required by most MSSQL drivers,
and results are processed from strings if needed.
The DATE and TIME types are not available for MSSQL 2005 and
previous - if a server version below 2008 is detected, DDL
for these types will be issued as DATETIME.

.. _mssql_indexes:

Clustered Index Support
-----------------------

The MSSQL dialect supports clustered indexes (and primary keys) via the
``mssql_clustered`` option.  This option is available to :class:`.Index`,
:class:`.UniqueConstraint`. and :class:`.PrimaryKeyConstraint`.

To generate a clustered index::

    Index("my_index", table.c.x, mssql_clustered=True)

which renders the index as ``CREATE CLUSTERED INDEX my_index ON table (x)``.

.. versionadded:: 0.8

To generate a clustered primary key use::

    Table('my_table', metadata,
          Column('x', ...),
          Column('y', ...),
          PrimaryKeyConstraint("x", "y", mssql_clustered=True))

which will render the table, for example, as::

  CREATE TABLE my_table (x INTEGER NOT NULL, y INTEGER NOT NULL, PRIMARY KEY CLUSTERED (x, y))

Similarly, we can generate a clustered unique constraint using::

    Table('my_table', metadata,
          Column('x', ...),
          Column('y', ...),
          PrimaryKeyConstraint("x"),
          UniqueConstraint("y", mssql_clustered=True),
          )

  .. versionadded:: 0.9.2

MSSQL-Specific Index Options
-----------------------------

In addition to clustering, the MSSQL dialect supports other special options
for :class:`.Index`.

INCLUDE
^^^^^^^

The ``mssql_include`` option renders INCLUDE(colname) for the given string names::

    Index("my_index", table.c.x, mssql_include=['y'])

would render the index as ``CREATE INDEX my_index ON table (x) INCLUDE (y)``

.. versionadded:: 0.8

Index ordering
^^^^^^^^^^^^^^

Index ordering is available via functional expressions, such as::

    Index("my_index", table.c.x.desc())

would render the index as ``CREATE INDEX my_index ON table (x DESC)``

.. versionadded:: 0.8

.. seealso::

    :ref:`schema_indexes_functional`

Compatibility Levels
--------------------
MSSQL supports the notion of setting compatibility levels at the
database level. This allows, for instance, to run a database that
is compatible with SQL2000 while running on a SQL2005 database
server. ``server_version_info`` will always return the database
server version information (in this case SQL2005) and not the
compatibility level information. Because of this, if running under
a backwards compatibility mode SQAlchemy may attempt to use T-SQL
statements that are unable to be parsed by the database server.

Triggers
--------

SQLAlchemy by default uses OUTPUT INSERTED to get at newly
generated primary key values via IDENTITY columns or other
server side defaults.   MS-SQL does not
allow the usage of OUTPUT INSERTED on tables that have triggers.
To disable the usage of OUTPUT INSERTED on a per-table basis,
specify ``implicit_returning=False`` for each :class:`.Table`
which has triggers::

    Table('mytable', metadata,
        Column('id', Integer, primary_key=True),
        # ...,
        implicit_returning=False
    )

Declarative form::

    class MyClass(Base):
        # ...
        __table_args__ = {'implicit_returning':False}


This option can also be specified engine-wide using the
``implicit_returning=False`` argument on :func:`.create_engine`.

Enabling Snapshot Isolation
---------------------------

Not necessarily specific to SQLAlchemy, SQL Server has a default transaction
isolation mode that locks entire tables, and causes even mildly concurrent
applications to have long held locks and frequent deadlocks.
Enabling snapshot isolation for the database as a whole is recommended
for modern levels of concurrency support.  This is accomplished via the
following ALTER DATABASE commands executed at the SQL prompt::

    ALTER DATABASE MyDatabase SET ALLOW_SNAPSHOT_ISOLATION ON

    ALTER DATABASE MyDatabase SET READ_COMMITTED_SNAPSHOT ON

Background on SQL Server snapshot isolation is available at
http://msdn.microsoft.com/en-us/library/ms175095.aspx.

Known Issues
------------

* No support for more than one ``IDENTITY`` column per table
* reflection of indexes does not work with versions older than
  SQL Server 2005

"""
import datetime
import operator
import re

from ... import sql, schema as sa_schema, exc, util
from ...sql import compiler, expression, \
                            util as sql_util, cast
from ... import engine
from ...engine import reflection, default
from ... import types as sqltypes
from ...types import INTEGER, BIGINT, SMALLINT, DECIMAL, NUMERIC, \
                                FLOAT, TIMESTAMP, DATETIME, DATE, BINARY,\
                                VARBINARY, TEXT, VARCHAR, NVARCHAR, CHAR, NCHAR


from ...util import update_wrapper
from . import information_schema as ischema

MS_2008_VERSION = (10,)
MS_2005_VERSION = (9,)
MS_2000_VERSION = (8,)

RESERVED_WORDS = set(
    ['add', 'all', 'alter', 'and', 'any', 'as', 'asc', 'authorization',
     'backup', 'begin', 'between', 'break', 'browse', 'bulk', 'by', 'cascade',
     'case', 'check', 'checkpoint', 'close', 'clustered', 'coalesce',
     'collate', 'column', 'commit', 'compute', 'constraint', 'contains',
     'containstable', 'continue', 'convert', 'create', 'cross', 'current',
     'current_date', 'current_time', 'current_timestamp', 'current_user',
     'cursor', 'database', 'dbcc', 'deallocate', 'declare', 'default',
     'delete', 'deny', 'desc', 'disk', 'distinct', 'distributed', 'double',
     'drop', 'dump', 'else', 'end', 'errlvl', 'escape', 'except', 'exec',
     'execute', 'exists', 'exit', 'external', 'fetch', 'file', 'fillfactor',
     'for', 'foreign', 'freetext', 'freetexttable', 'from', 'full',
     'function', 'goto', 'grant', 'group', 'having', 'holdlock', 'identity',
     'identity_insert', 'identitycol', 'if', 'in', 'index', 'inner', 'insert',
     'intersect', 'into', 'is', 'join', 'key', 'kill', 'left', 'like',
     'lineno', 'load', 'merge', 'national', 'nocheck', 'nonclustered', 'not',
     'null', 'nullif', 'of', 'off', 'offsets', 'on', 'open', 'opendatasource',
     'openquery', 'openrowset', 'openxml', 'option', 'or', 'order', 'outer',
     'over', 'percent', 'pivot', 'plan', 'precision', 'primary', 'print',
     'proc', 'procedure', 'public', 'raiserror', 'read', 'readtext',
     'reconfigure', 'references', 'replication', 'restore', 'restrict',
     'return', 'revert', 'revoke', 'right', 'rollback', 'rowcount',
     'rowguidcol', 'rule', 'save', 'schema', 'securityaudit', 'select',
     'session_user', 'set', 'setuser', 'shutdown', 'some', 'statistics',
     'system_user', 'table', 'tablesample', 'textsize', 'then', 'to', 'top',
     'tran', 'transaction', 'trigger', 'truncate', 'tsequal', 'union',
     'unique', 'unpivot', 'update', 'updatetext', 'use', 'user', 'values',
     'varying', 'view', 'waitfor', 'when', 'where', 'while', 'with',
     'writetext',
    ])


class REAL(sqltypes.REAL):
    __visit_name__ = 'REAL'

    def __init__(self, **kw):
        # REAL is a synonym for FLOAT(24) on SQL server
        kw['precision'] = 24
        super(REAL, self).__init__(**kw)


class TINYINT(sqltypes.Integer):
    __visit_name__ = 'TINYINT'


# MSSQL DATE/TIME types have varied behavior, sometimes returning
# strings.  MSDate/TIME check for everything, and always
# filter bind parameters into datetime objects (required by pyodbc,
# not sure about other dialects).

class _MSDate(sqltypes.Date):
    def bind_processor(self, dialect):
        def process(value):
            if type(value) == datetime.date:
                return datetime.datetime(value.year, value.month, value.day)
            else:
                return value
        return process

    _reg = re.compile(r"(\d+)-(\d+)-(\d+)")

    def result_processor(self, dialect, coltype):
        def process(value):
            if isinstance(value, datetime.datetime):
                return value.date()
            elif isinstance(value, util.string_types):
                return datetime.date(*[
                        int(x or 0)
                        for x in self._reg.match(value).groups()
                    ])
            else:
                return value
        return process


class TIME(sqltypes.TIME):
    def __init__(self, precision=None, **kwargs):
        self.precision = precision
        super(TIME, self).__init__()

    __zero_date = datetime.date(1900, 1, 1)

    def bind_processor(self, dialect):
        def process(value):
            if isinstance(value, datetime.datetime):
                value = datetime.datetime.combine(
                                self.__zero_date, value.time())
            elif isinstance(value, datetime.time):
                value = datetime.datetime.combine(self.__zero_date, value)
            return value
        return process

    _reg = re.compile(r"(\d+):(\d+):(\d+)(?:\.(\d{0,6}))?")

    def result_processor(self, dialect, coltype):
        def process(value):
            if isinstance(value, datetime.datetime):
                return value.time()
            elif isinstance(value, util.string_types):
                return datetime.time(*[
                        int(x or 0)
                        for x in self._reg.match(value).groups()])
            else:
                return value
        return process
_MSTime = TIME


class _DateTimeBase(object):
    def bind_processor(self, dialect):
        def process(value):
            if type(value) == datetime.date:
                return datetime.datetime(value.year, value.month, value.day)
            else:
                return value
        return process


class _MSDateTime(_DateTimeBase, sqltypes.DateTime):
    pass


class SMALLDATETIME(_DateTimeBase, sqltypes.DateTime):
    __visit_name__ = 'SMALLDATETIME'


class DATETIME2(_DateTimeBase, sqltypes.DateTime):
    __visit_name__ = 'DATETIME2'

    def __init__(self, precision=None, **kw):
        super(DATETIME2, self).__init__(**kw)
        self.precision = precision


# TODO: is this not an Interval ?
class DATETIMEOFFSET(sqltypes.TypeEngine):
    __visit_name__ = 'DATETIMEOFFSET'

    def __init__(self, precision=None, **kwargs):
        self.precision = precision


class _StringType(object):
    """Base for MSSQL string types."""

    def __init__(self, collation=None):
        super(_StringType, self).__init__(collation=collation)




class NTEXT(sqltypes.UnicodeText):
    """MSSQL NTEXT type, for variable-length unicode text up to 2^30
    characters."""

    __visit_name__ = 'NTEXT'



class IMAGE(sqltypes.LargeBinary):
    __visit_name__ = 'IMAGE'


class BIT(sqltypes.TypeEngine):
    __visit_name__ = 'BIT'


class MONEY(sqltypes.TypeEngine):
    __visit_name__ = 'MONEY'


class SMALLMONEY(sqltypes.TypeEngine):
    __visit_name__ = 'SMALLMONEY'


class UNIQUEIDENTIFIER(sqltypes.TypeEngine):
    __visit_name__ = "UNIQUEIDENTIFIER"


class SQL_VARIANT(sqltypes.TypeEngine):
    __visit_name__ = 'SQL_VARIANT'

# old names.
MSDateTime = _MSDateTime
MSDate = _MSDate
MSReal = REAL
MSTinyInteger = TINYINT
MSTime = TIME
MSSmallDateTime = SMALLDATETIME
MSDateTime2 = DATETIME2
MSDateTimeOffset = DATETIMEOFFSET
MSText = TEXT
MSNText = NTEXT
MSString = VARCHAR
MSNVarchar = NVARCHAR
MSChar = CHAR
MSNChar = NCHAR
MSBinary = BINARY
MSVarBinary = VARBINARY
MSImage = IMAGE
MSBit = BIT
MSMoney = MONEY
MSSmallMoney = SMALLMONEY
MSUniqueIdentifier = UNIQUEIDENTIFIER
MSVariant = SQL_VARIANT

ischema_names = {
    'int': INTEGER,
    'bigint': BIGINT,
    'smallint': SMALLINT,
    'tinyint': TINYINT,
    'varchar': VARCHAR,
    'nvarchar': NVARCHAR,
    'char': CHAR,
    'nchar': NCHAR,
    'text': TEXT,
    'ntext': NTEXT,
    'decimal': DECIMAL,
    'numeric': NUMERIC,
    'float': FLOAT,
    'datetime': DATETIME,
    'datetime2': DATETIME2,
    'datetimeoffset': DATETIMEOFFSET,
    'date': DATE,
    'time': TIME,
    'smalldatetime': SMALLDATETIME,
    'binary': BINARY,
    'varbinary': VARBINARY,
    'bit': BIT,
    'real': REAL,
    'image': IMAGE,
    'timestamp': TIMESTAMP,
    'money': MONEY,
    'smallmoney': SMALLMONEY,
    'uniqueidentifier': UNIQUEIDENTIFIER,
    'sql_variant': SQL_VARIANT,
}


class MSTypeCompiler(compiler.GenericTypeCompiler):
    def _extend(self, spec, type_, length=None):
        """Extend a string-type declaration with standard SQL
        COLLATE annotations.

        """

        if getattr(type_, 'collation', None):
            collation = 'COLLATE %s' % type_.collation
        else:
            collation = None

        if not length:
            length = type_.length

        if length:
            spec = spec + "(%s)" % length

        return ' '.join([c for c in (spec, collation)
            if c is not None])

    def visit_FLOAT(self, type_):
        precision = getattr(type_, 'precision', None)
        if precision is None:
            return "FLOAT"
        else:
            return "FLOAT(%(precision)s)" % {'precision': precision}

    def visit_TINYINT(self, type_):
        return "TINYINT"

    def visit_DATETIMEOFFSET(self, type_):
        if type_.precision:
            return "DATETIMEOFFSET(%s)" % type_.precision
        else:
            return "DATETIMEOFFSET"

    def visit_TIME(self, type_):
        precision = getattr(type_, 'precision', None)
        if precision:
            return "TIME(%s)" % precision
        else:
            return "TIME"

    def visit_DATETIME2(self, type_):
        precision = getattr(type_, 'precision', None)
        if precision:
            return "DATETIME2(%s)" % precision
        else:
            return "DATETIME2"

    def visit_SMALLDATETIME(self, type_):
        return "SMALLDATETIME"

    def visit_unicode(self, type_):
        return self.visit_NVARCHAR(type_)

    def visit_unicode_text(self, type_):
        return self.visit_NTEXT(type_)

    def visit_NTEXT(self, type_):
        return self._extend("NTEXT", type_)

    def visit_TEXT(self, type_):
        return self._extend("TEXT", type_)

    def visit_VARCHAR(self, type_):
        return self._extend("VARCHAR", type_, length=type_.length or 'max')

    def visit_CHAR(self, type_):
        return self._extend("CHAR", type_)

    def visit_NCHAR(self, type_):
        return self._extend("NCHAR", type_)

    def visit_NVARCHAR(self, type_):
        return self._extend("NVARCHAR", type_, length=type_.length or 'max')

    def visit_date(self, type_):
        if self.dialect.server_version_info < MS_2008_VERSION:
            return self.visit_DATETIME(type_)
        else:
            return self.visit_DATE(type_)

    def visit_time(self, type_):
        if self.dialect.server_version_info < MS_2008_VERSION:
            return self.visit_DATETIME(type_)
        else:
            return self.visit_TIME(type_)

    def visit_large_binary(self, type_):
        return self.visit_IMAGE(type_)

    def visit_IMAGE(self, type_):
        return "IMAGE"

    def visit_VARBINARY(self, type_):
        return self._extend(
                        "VARBINARY",
                        type_,
                        length=type_.length or 'max')

    def visit_boolean(self, type_):
        return self.visit_BIT(type_)

    def visit_BIT(self, type_):
        return "BIT"

    def visit_MONEY(self, type_):
        return "MONEY"

    def visit_SMALLMONEY(self, type_):
        return 'SMALLMONEY'

    def visit_UNIQUEIDENTIFIER(self, type_):
        return "UNIQUEIDENTIFIER"

    def visit_SQL_VARIANT(self, type_):
        return 'SQL_VARIANT'


class MSExecutionContext(default.DefaultExecutionContext):
    _enable_identity_insert = False
    _select_lastrowid = False
    _result_proxy = None
    _lastrowid = None

    def pre_exec(self):
        """Activate IDENTITY_INSERT if needed."""

        if self.isinsert:
            tbl = self.compiled.statement.table
            seq_column = tbl._autoincrement_column
            insert_has_sequence = seq_column is not None

            if insert_has_sequence:
                self._enable_identity_insert = \
                        seq_column.key in self.compiled_parameters[0]
            else:
                self._enable_identity_insert = False

            self._select_lastrowid = insert_has_sequence and \
                                        not self.compiled.returning and \
                                        not self._enable_identity_insert and \
                                        not self.executemany

            if self._enable_identity_insert:
                self.root_connection._cursor_execute(self.cursor,
                    "SET IDENTITY_INSERT %s ON" %
                    self.dialect.identifier_preparer.format_table(tbl),
                    (), self)

    def post_exec(self):
        """Disable IDENTITY_INSERT if enabled."""

        conn = self.root_connection
        if self._select_lastrowid:
            if self.dialect.use_scope_identity:
                conn._cursor_execute(self.cursor,
                    "SELECT scope_identity() AS lastrowid", (), self)
            else:
                conn._cursor_execute(self.cursor,
                    "SELECT @@identity AS lastrowid", (), self)
            # fetchall() ensures the cursor is consumed without closing it
            row = self.cursor.fetchall()[0]
            self._lastrowid = int(row[0])

        if (self.isinsert or self.isupdate or self.isdelete) and \
                self.compiled.returning:
            self._result_proxy = engine.FullyBufferedResultProxy(self)

        if self._enable_identity_insert:
            conn._cursor_execute(self.cursor,
                        "SET IDENTITY_INSERT %s OFF" %
                            self.dialect.identifier_preparer.
                                format_table(self.compiled.statement.table),
                        (), self)

    def get_lastrowid(self):
        return self._lastrowid

    def handle_dbapi_exception(self, e):
        if self._enable_identity_insert:
            try:
                self.cursor.execute(
                        "SET IDENTITY_INSERT %s OFF" %
                            self.dialect.identifier_preparer.\
                            format_table(self.compiled.statement.table)
                        )
            except:
                pass

    def get_result_proxy(self):
        if self._result_proxy:
            return self._result_proxy
        else:
            return engine.ResultProxy(self)


class MSSQLCompiler(compiler.SQLCompiler):
    returning_precedes_values = True

    extract_map = util.update_copy(
        compiler.SQLCompiler.extract_map,
        {
        'doy': 'dayofyear',
        'dow': 'weekday',
        'milliseconds': 'millisecond',
        'microseconds': 'microsecond'
    })

    def __init__(self, *args, **kwargs):
        self.tablealiases = {}
        super(MSSQLCompiler, self).__init__(*args, **kwargs)

    def visit_now_func(self, fn, **kw):
        return "CURRENT_TIMESTAMP"

    def visit_current_date_func(self, fn, **kw):
        return "GETDATE()"

    def visit_length_func(self, fn, **kw):
        return "LEN%s" % self.function_argspec(fn, **kw)

    def visit_char_length_func(self, fn, **kw):
        return "LEN%s" % self.function_argspec(fn, **kw)

    def visit_concat_op_binary(self, binary, operator, **kw):
        return "%s + %s" % \
                (self.process(binary.left, **kw),
                self.process(binary.right, **kw))

    def visit_true(self, expr, **kw):
        return '1'

    def visit_false(self, expr, **kw):
        return '0'

    def visit_match_op_binary(self, binary, operator, **kw):
        return "CONTAINS (%s, %s)" % (
                                        self.process(binary.left, **kw),
                                        self.process(binary.right, **kw))

    def get_select_precolumns(self, select):
<<<<<<< HEAD
        """ MS-SQL puts TOP, its version of LIMIT, here """
        if select._distinct or select._limit is not None:
=======
        """ MS-SQL puts TOP, it's version of LIMIT here """
        limit = select._limit
        if select._distinct or limit is not None:
>>>>>>> 9605b051
            s = select._distinct and "DISTINCT " or ""

            # ODBC drivers and possibly others
            # don't support bind params in the SELECT clause on SQL Server.
            # so have to use literal here.
            if limit is not None:
                if not select._offset:
                    s += "TOP %d " % limit
            return s
        return compiler.SQLCompiler.get_select_precolumns(self, select)

    def get_from_hint_text(self, table, text):
        return text

    def get_crud_hint_text(self, table, text):
        return text

    def limit_clause(self, select):
        # Limit in mssql is after the select keyword
        return ""

    def visit_select(self, select, **kwargs):
        """Look for ``LIMIT`` and OFFSET in a select statement, and if
        so tries to wrap it in a subquery with ``row_number()`` criterion.

        """
        if select._offset and not getattr(select, '_mssql_visit', None):
            # to use ROW_NUMBER(), an ORDER BY is required.
            if not select._order_by_clause.clauses:
                raise exc.CompileError('MSSQL requires an order_by when '
                                              'using an offset.')

            _offset = select._offset
            _limit = select._limit
            _order_by_clauses = select._order_by_clause.clauses
            select = select._generate()
            select._mssql_visit = True
            select = select.column(
                 sql.func.ROW_NUMBER().over(order_by=_order_by_clauses)
                     .label("mssql_rn")
                                   ).order_by(None).alias()

            mssql_rn = sql.column('mssql_rn')
            limitselect = sql.select([c for c in select.c if
                                        c.key != 'mssql_rn'])
            limitselect.append_whereclause(mssql_rn > _offset)
            if _limit is not None:
                limitselect.append_whereclause(mssql_rn <= (_limit + _offset))
            return self.process(limitselect, iswrapper=True, **kwargs)
        else:
            return compiler.SQLCompiler.visit_select(self, select, **kwargs)

    def _schema_aliased_table(self, table):
        if getattr(table, 'schema', None) is not None:
            if table not in self.tablealiases:
                self.tablealiases[table] = table.alias()
            return self.tablealiases[table]
        else:
            return None

    def visit_table(self, table, mssql_aliased=False, iscrud=False, **kwargs):
        if mssql_aliased is table or iscrud:
            return super(MSSQLCompiler, self).visit_table(table, **kwargs)

        # alias schema-qualified tables
        alias = self._schema_aliased_table(table)
        if alias is not None:
            return self.process(alias, mssql_aliased=table, **kwargs)
        else:
            return super(MSSQLCompiler, self).visit_table(table, **kwargs)

    def visit_alias(self, alias, **kwargs):
        # translate for schema-qualified table aliases
        kwargs['mssql_aliased'] = alias.original
        return super(MSSQLCompiler, self).visit_alias(alias, **kwargs)

    def visit_extract(self, extract, **kw):
        field = self.extract_map.get(extract.field, extract.field)
        return 'DATEPART("%s", %s)' % \
                        (field, self.process(extract.expr, **kw))

    def visit_savepoint(self, savepoint_stmt):
        return "SAVE TRANSACTION %s" % self.preparer.format_savepoint(savepoint_stmt)

    def visit_rollback_to_savepoint(self, savepoint_stmt):
        return ("ROLLBACK TRANSACTION %s"
                % self.preparer.format_savepoint(savepoint_stmt))

    def visit_column(self, column, add_to_result_map=None, **kwargs):
        if column.table is not None and \
            (not self.isupdate and not self.isdelete) or self.is_subquery():
            # translate for schema-qualified table aliases
            t = self._schema_aliased_table(column.table)
            if t is not None:
                converted = expression._corresponding_column_or_error(
                                        t, column)
                if add_to_result_map is not None:
                    add_to_result_map(
                            column.name,
                            column.name,
                            (column, column.name, column.key),
                            column.type
                    )

                return super(MSSQLCompiler, self).\
                                visit_column(converted, **kwargs)

        return super(MSSQLCompiler, self).visit_column(
                        column, add_to_result_map=add_to_result_map, **kwargs)

    def visit_binary(self, binary, **kwargs):
        """Move bind parameters to the right-hand side of an operator, where
        possible.

        """
        if (
            isinstance(binary.left, expression.BindParameter)
            and binary.operator == operator.eq
            and not isinstance(binary.right, expression.BindParameter)
            ):
            return self.process(
                                expression.BinaryExpression(binary.right,
                                                             binary.left,
                                                             binary.operator),
                                **kwargs)
        return super(MSSQLCompiler, self).visit_binary(binary, **kwargs)

    def returning_clause(self, stmt, returning_cols):

        if self.isinsert or self.isupdate:
            target = stmt.table.alias("inserted")
        else:
            target = stmt.table.alias("deleted")

        adapter = sql_util.ClauseAdapter(target)

        columns = [
                self._label_select_column(None, adapter.traverse(c),
                                    True, False, {})
                for c in expression._select_iterables(returning_cols)
            ]

        return 'OUTPUT ' + ', '.join(columns)

    def get_cte_preamble(self, recursive):
        # SQL Server finds it too inconvenient to accept
        # an entirely optional, SQL standard specified,
        # "RECURSIVE" word with their "WITH",
        # so here we go
        return "WITH"

    def label_select_column(self, select, column, asfrom):
        if isinstance(column, expression.Function):
            return column.label(None)
        else:
            return super(MSSQLCompiler, self).\
                            label_select_column(select, column, asfrom)

    def for_update_clause(self, select):
        # "FOR UPDATE" is only allowed on "DECLARE CURSOR" which
        # SQLAlchemy doesn't use
        return ''

    def order_by_clause(self, select, **kw):
        order_by = self.process(select._order_by_clause, **kw)

        # MSSQL only allows ORDER BY in subqueries if there is a LIMIT
        if order_by and (not self.is_subquery() or select._limit):
            return " ORDER BY " + order_by
        else:
            return ""

    def update_from_clause(self, update_stmt,
                                from_table, extra_froms,
                                from_hints,
                                **kw):
        """Render the UPDATE..FROM clause specific to MSSQL.

        In MSSQL, if the UPDATE statement involves an alias of the table to
        be updated, then the table itself must be added to the FROM list as
        well. Otherwise, it is optional. Here, we add it regardless.

        """
        return "FROM " + ', '.join(
                    t._compiler_dispatch(self, asfrom=True,
                                    fromhints=from_hints, **kw)
                    for t in [from_table] + extra_froms)


class MSSQLStrictCompiler(MSSQLCompiler):
    """A subclass of MSSQLCompiler which disables the usage of bind
    parameters where not allowed natively by MS-SQL.

    A dialect may use this compiler on a platform where native
    binds are used.

    """
    ansi_bind_rules = True

    def visit_in_op_binary(self, binary, operator, **kw):
        kw['literal_binds'] = True
        return "%s IN %s" % (
                                self.process(binary.left, **kw),
                                self.process(binary.right, **kw)
            )

    def visit_notin_op_binary(self, binary, operator, **kw):
        kw['literal_binds'] = True
        return "%s NOT IN %s" % (
                                self.process(binary.left, **kw),
                                self.process(binary.right, **kw)
            )

    def render_literal_value(self, value, type_):
        """
        For date and datetime values, convert to a string
        format acceptable to MSSQL. That seems to be the
        so-called ODBC canonical date format which looks
        like this:

            yyyy-mm-dd hh:mi:ss.mmm(24h)

        For other data types, call the base class implementation.
        """
        # datetime and date are both subclasses of datetime.date
        if issubclass(type(value), datetime.date):
            # SQL Server wants single quotes around the date string.
            return "'" + str(value) + "'"
        else:
            return super(MSSQLStrictCompiler, self).\
                                render_literal_value(value, type_)


class MSDDLCompiler(compiler.DDLCompiler):
    def get_column_specification(self, column, **kwargs):
        colspec = (self.preparer.format_column(column) + " "
                   + self.dialect.type_compiler.process(column.type))

        if column.nullable is not None:
            if not column.nullable or column.primary_key or \
                    isinstance(column.default, sa_schema.Sequence):
                colspec += " NOT NULL"
            else:
                colspec += " NULL"

        if column.table is None:
            raise exc.CompileError(
                            "mssql requires Table-bound columns "
                            "in order to generate DDL")

        # install an IDENTITY Sequence if we either a sequence or an implicit IDENTITY column
        if isinstance(column.default, sa_schema.Sequence):
            if column.default.start == 0:
                start = 0
            else:
                start = column.default.start or 1

            colspec += " IDENTITY(%s,%s)" % (start, column.default.increment or 1)
        elif column is column.table._autoincrement_column:
            colspec += " IDENTITY(1,1)"
        else:
            default = self.get_column_default_string(column)
            if default is not None:
                colspec += " DEFAULT " + default

        return colspec

    def visit_create_index(self, create, include_schema=False):
        index = create.element
        self._verify_index_table(index)
        preparer = self.preparer
        text = "CREATE "
        if index.unique:
            text += "UNIQUE "

        # handle clustering option
        if index.dialect_options['mssql']['clustered']:
            text += "CLUSTERED "

        text += "INDEX %s ON %s (%s)" \
                    % (
                        self._prepared_index_name(index,
                                include_schema=include_schema),
                        preparer.format_table(index.table),
                       ', '.join(
                            self.sql_compiler.process(expr,
                                include_table=False, literal_binds=True) for
                                expr in index.expressions)
                        )

        # handle other included columns
        if index.dialect_options['mssql']['include']:
            inclusions = [index.table.c[col]
                            if isinstance(col, util.string_types) else col
                          for col in index.dialect_options['mssql']['include']]

            text += " INCLUDE (%s)" \
                % ', '.join([preparer.quote(c.name)
                             for c in inclusions])

        return text

    def visit_drop_index(self, drop):
        return "\nDROP INDEX %s ON %s" % (
            self._prepared_index_name(drop.element, include_schema=False),
            self.preparer.format_table(drop.element.table)
            )

    def visit_primary_key_constraint(self, constraint):
        if len(constraint) == 0:
            return ''
        text = ""
        if constraint.name is not None:
            text += "CONSTRAINT %s " % \
                    self.preparer.format_constraint(constraint)
        text += "PRIMARY KEY "

        if constraint.dialect_options['mssql']['clustered']:
            text += "CLUSTERED "

        text += "(%s)" % ', '.join(self.preparer.quote(c.name)
                                   for c in constraint)
        text += self.define_constraint_deferrability(constraint)
        return text

    def visit_unique_constraint(self, constraint):
        if len(constraint) == 0:
            return ''
        text = ""
        if constraint.name is not None:
            text += "CONSTRAINT %s " % \
                    self.preparer.format_constraint(constraint)
        text += "UNIQUE "

        if constraint.dialect_options['mssql']['clustered']:
            text += "CLUSTERED "

        text += "(%s)" % ', '.join(self.preparer.quote(c.name)
                                   for c in constraint)
        text += self.define_constraint_deferrability(constraint)
        return text

class MSIdentifierPreparer(compiler.IdentifierPreparer):
    reserved_words = RESERVED_WORDS

    def __init__(self, dialect):
        super(MSIdentifierPreparer, self).__init__(dialect, initial_quote='[',
                                                   final_quote=']')

    def _escape_identifier(self, value):
        return value

    def quote_schema(self, schema, force=None):
        """Prepare a quoted table and schema name."""
        result = '.'.join([self.quote(x, force) for x in schema.split('.')])
        return result


def _db_plus_owner_listing(fn):
    def wrap(dialect, connection, schema=None, **kw):
        dbname, owner = _owner_plus_db(dialect, schema)
        return _switch_db(dbname, connection, fn, dialect, connection,
                            dbname, owner, schema, **kw)
    return update_wrapper(wrap, fn)


def _db_plus_owner(fn):
    def wrap(dialect, connection, tablename, schema=None, **kw):
        dbname, owner = _owner_plus_db(dialect, schema)
        return _switch_db(dbname, connection, fn, dialect, connection,
                            tablename, dbname, owner, schema, **kw)
    return update_wrapper(wrap, fn)


def _switch_db(dbname, connection, fn, *arg, **kw):
    if dbname:
        current_db = connection.scalar("select db_name()")
        connection.execute("use %s" % dbname)
    try:
        return fn(*arg, **kw)
    finally:
        if dbname:
            connection.execute("use %s" % current_db)


def _owner_plus_db(dialect, schema):
    if not schema:
        return None, dialect.default_schema_name
    elif "." in schema:
        return schema.split(".", 1)
    else:
        return None, schema


class MSDialect(default.DefaultDialect):
    name = 'mssql'
    supports_default_values = True
    supports_empty_insert = False
    execution_ctx_cls = MSExecutionContext
    use_scope_identity = True
    max_identifier_length = 128
    schema_name = "dbo"

    colspecs = {
        sqltypes.DateTime: _MSDateTime,
        sqltypes.Date: _MSDate,
        sqltypes.Time: TIME,
    }

    ischema_names = ischema_names

    supports_native_boolean = False
    supports_unicode_binds = True
    postfetch_lastrowid = True

    server_version_info = ()

    statement_compiler = MSSQLCompiler
    ddl_compiler = MSDDLCompiler
    type_compiler = MSTypeCompiler
    preparer = MSIdentifierPreparer

    construct_arguments = [
        (sa_schema.PrimaryKeyConstraint, {
            "clustered": False
        }),
        (sa_schema.UniqueConstraint, {
            "clustered": False
        }),
        (sa_schema.Index, {
            "clustered": False,
            "include": None
        })
    ]

    def __init__(self,
                 query_timeout=None,
                 use_scope_identity=True,
                 max_identifier_length=None,
                 schema_name="dbo", **opts):
        self.query_timeout = int(query_timeout or 0)
        self.schema_name = schema_name

        self.use_scope_identity = use_scope_identity
        self.max_identifier_length = int(max_identifier_length or 0) or \
                self.max_identifier_length
        super(MSDialect, self).__init__(**opts)

    def do_savepoint(self, connection, name):
        # give the DBAPI a push
        connection.execute("IF @@TRANCOUNT = 0 BEGIN TRANSACTION")
        super(MSDialect, self).do_savepoint(connection, name)

    def do_release_savepoint(self, connection, name):
        # SQL Server does not support RELEASE SAVEPOINT
        pass

    def initialize(self, connection):
        super(MSDialect, self).initialize(connection)
        if self.server_version_info[0] not in list(range(8, 17)):
            # FreeTDS with version 4.2 seems to report here
            # a number like "95.10.255".  Don't know what
            # that is.  So emit warning.
            util.warn(
                "Unrecognized server version info '%s'.   Version specific "
                "behaviors may not function properly.   If using ODBC "
                "with FreeTDS, ensure server version 7.0 or 8.0, not 4.2, "
                "is configured in the FreeTDS configuration." %
                ".".join(str(x) for x in self.server_version_info))
        if self.server_version_info >= MS_2005_VERSION and \
                    'implicit_returning' not in self.__dict__:
            self.implicit_returning = True

    def _get_default_schema_name(self, connection):
        query = sql.text("""
            SELECT default_schema_name FROM
            sys.database_principals
            WHERE principal_id=database_principal_id()
        """)
        default_schema_name = connection.scalar(query)
        if default_schema_name is not None:
            return util.text_type(default_schema_name)
        else:
            return self.schema_name

    @_db_plus_owner
    def has_table(self, connection, tablename, dbname, owner, schema):
        columns = ischema.columns

        whereclause = columns.c.table_name == tablename

        if owner:
            whereclause = sql.and_(whereclause,
                                   columns.c.table_schema == owner)
        s = sql.select([columns], whereclause)
        c = connection.execute(s)
        return c.first() is not None

    @reflection.cache
    def get_schema_names(self, connection, **kw):
        s = sql.select([ischema.schemata.c.schema_name],
            order_by=[ischema.schemata.c.schema_name]
        )
        schema_names = [r[0] for r in connection.execute(s)]
        return schema_names

    @reflection.cache
    @_db_plus_owner_listing
    def get_table_names(self, connection, dbname, owner, schema, **kw):
        tables = ischema.tables
        s = sql.select([tables.c.table_name],
            sql.and_(
                tables.c.table_schema == owner,
                tables.c.table_type == 'BASE TABLE'
            ),
            order_by=[tables.c.table_name]
        )
        table_names = [r[0] for r in connection.execute(s)]
        return table_names

    @reflection.cache
    @_db_plus_owner_listing
    def get_view_names(self, connection, dbname, owner, schema, **kw):
        tables = ischema.tables
        s = sql.select([tables.c.table_name],
            sql.and_(
                tables.c.table_schema == owner,
                tables.c.table_type == 'VIEW'
            ),
            order_by=[tables.c.table_name]
        )
        view_names = [r[0] for r in connection.execute(s)]
        return view_names

    @reflection.cache
    @_db_plus_owner
    def get_indexes(self, connection, tablename, dbname, owner, schema, **kw):
        # using system catalogs, don't support index reflection
        # below MS 2005
        if self.server_version_info < MS_2005_VERSION:
            return []

        rp = connection.execute(
            sql.text("select ind.index_id, ind.is_unique, ind.name "
                "from sys.indexes as ind join sys.tables as tab on "
                "ind.object_id=tab.object_id "
                "join sys.schemas as sch on sch.schema_id=tab.schema_id "
                "where tab.name = :tabname "
                "and sch.name=:schname "
                "and ind.is_primary_key=0",
                bindparams=[
                    sql.bindparam('tabname', tablename,
                                    sqltypes.String(convert_unicode=True)),
                    sql.bindparam('schname', owner,
                                    sqltypes.String(convert_unicode=True))
                ],
                typemap={
                    'name': sqltypes.Unicode()
                }
            )
        )
        indexes = {}
        for row in rp:
            indexes[row['index_id']] = {
                'name': row['name'],
                'unique': row['is_unique'] == 1,
                'column_names': []
            }
        rp = connection.execute(
            sql.text(
                "select ind_col.index_id, ind_col.object_id, col.name "
                "from sys.columns as col "
                "join sys.tables as tab on tab.object_id=col.object_id "
                "join sys.index_columns as ind_col on "
                "(ind_col.column_id=col.column_id and "
                "ind_col.object_id=tab.object_id) "
                "join sys.schemas as sch on sch.schema_id=tab.schema_id "
                "where tab.name=:tabname "
                "and sch.name=:schname",
                        bindparams=[
                            sql.bindparam('tabname', tablename,
                                    sqltypes.String(convert_unicode=True)),
                            sql.bindparam('schname', owner,
                                    sqltypes.String(convert_unicode=True))
                        ],
                        typemap={'name': sqltypes.Unicode()}
                        ),
            )
        for row in rp:
            if row['index_id'] in indexes:
                indexes[row['index_id']]['column_names'].append(row['name'])

        return list(indexes.values())

    @reflection.cache
    @_db_plus_owner
    def get_view_definition(self, connection, viewname, dbname, owner, schema, **kw):
        rp = connection.execute(
            sql.text(
                "select definition from sys.sql_modules as mod, "
                "sys.views as views, "
                "sys.schemas as sch"
                " where "
                "mod.object_id=views.object_id and "
                "views.schema_id=sch.schema_id and "
                "views.name=:viewname and sch.name=:schname",
                bindparams=[
                    sql.bindparam('viewname', viewname,
                            sqltypes.String(convert_unicode=True)),
                    sql.bindparam('schname', owner,
                            sqltypes.String(convert_unicode=True))
                ]
            )
        )

        if rp:
            view_def = rp.scalar()
            return view_def

    @reflection.cache
    @_db_plus_owner
    def get_columns(self, connection, tablename, dbname, owner, schema, **kw):
        # Get base columns
        columns = ischema.columns
        if owner:
            whereclause = sql.and_(columns.c.table_name == tablename,
                                   columns.c.table_schema == owner)
        else:
            whereclause = columns.c.table_name == tablename
        s = sql.select([columns], whereclause,
                        order_by=[columns.c.ordinal_position])

        c = connection.execute(s)
        cols = []
        while True:
            row = c.fetchone()
            if row is None:
                break
            (name, type, nullable, charlen,
                numericprec, numericscale, default, collation) = (
                row[columns.c.column_name],
                row[columns.c.data_type],
                row[columns.c.is_nullable] == 'YES',
                row[columns.c.character_maximum_length],
                row[columns.c.numeric_precision],
                row[columns.c.numeric_scale],
                row[columns.c.column_default],
                row[columns.c.collation_name]
            )
            coltype = self.ischema_names.get(type, None)

            kwargs = {}
            if coltype in (MSString, MSChar, MSNVarchar, MSNChar, MSText,
                           MSNText, MSBinary, MSVarBinary,
                           sqltypes.LargeBinary):
                kwargs['length'] = charlen
                if collation:
                    kwargs['collation'] = collation
                if coltype == MSText or \
                        (coltype in (MSString, MSNVarchar) and charlen == -1):
                    kwargs.pop('length')

            if coltype is None:
                util.warn(
                    "Did not recognize type '%s' of column '%s'" %
                    (type, name))
                coltype = sqltypes.NULLTYPE
            else:
                if issubclass(coltype, sqltypes.Numeric) and \
                        coltype is not MSReal:
                    kwargs['scale'] = numericscale
                    kwargs['precision'] = numericprec

                coltype = coltype(**kwargs)
            cdict = {
                'name': name,
                'type': coltype,
                'nullable': nullable,
                'default': default,
                'autoincrement': False,
            }
            cols.append(cdict)
        # autoincrement and identity
        colmap = {}
        for col in cols:
            colmap[col['name']] = col
        # We also run an sp_columns to check for identity columns:
        cursor = connection.execute("sp_columns @table_name = '%s', "
                                    "@table_owner = '%s'"
                                    % (tablename, owner))
        ic = None
        while True:
            row = cursor.fetchone()
            if row is None:
                break
            (col_name, type_name) = row[3], row[5]
            if type_name.endswith("identity") and col_name in colmap:
                ic = col_name
                colmap[col_name]['autoincrement'] = True
                colmap[col_name]['sequence'] = dict(
                                    name='%s_identity' % col_name)
                break
        cursor.close()

        if ic is not None and self.server_version_info >= MS_2005_VERSION:
            table_fullname = "%s.%s" % (owner, tablename)
            cursor = connection.execute(
                "select ident_seed('%s'), ident_incr('%s')"
                % (table_fullname, table_fullname)
                )

            row = cursor.first()
            if row is not None and row[0] is not None:
                colmap[ic]['sequence'].update({
                    'start': int(row[0]),
                    'increment': int(row[1])
                })
        return cols

    @reflection.cache
    @_db_plus_owner
    def get_pk_constraint(self, connection, tablename, dbname, owner, schema, **kw):
        pkeys = []
        TC = ischema.constraints
        C = ischema.key_constraints.alias('C')

        # Primary key constraints
        s = sql.select([C.c.column_name, TC.c.constraint_type, C.c.constraint_name],
            sql.and_(TC.c.constraint_name == C.c.constraint_name,
                    TC.c.table_schema == C.c.table_schema,
                     C.c.table_name == tablename,
                     C.c.table_schema == owner)
        )
        c = connection.execute(s)
        constraint_name = None
        for row in c:
            if 'PRIMARY' in row[TC.c.constraint_type.name]:
                pkeys.append(row[0])
                if constraint_name is None:
                    constraint_name = row[C.c.constraint_name.name]
        return {'constrained_columns': pkeys, 'name': constraint_name}

    @reflection.cache
    @_db_plus_owner
    def get_foreign_keys(self, connection, tablename, dbname, owner, schema, **kw):
        RR = ischema.ref_constraints
        C = ischema.key_constraints.alias('C')
        R = ischema.key_constraints.alias('R')

        # Foreign key constraints
        s = sql.select([C.c.column_name,
                        R.c.table_schema, R.c.table_name, R.c.column_name,
                        RR.c.constraint_name, RR.c.match_option,
                        RR.c.update_rule,
                        RR.c.delete_rule],
                       sql.and_(C.c.table_name == tablename,
                                C.c.table_schema == owner,
                                C.c.constraint_name == RR.c.constraint_name,
                                R.c.constraint_name ==
                                                RR.c.unique_constraint_name,
                                C.c.ordinal_position == R.c.ordinal_position
                                ),
                       order_by=[RR.c.constraint_name, R.c.ordinal_position]
        )

        # group rows by constraint ID, to handle multi-column FKs
        fkeys = []
        fknm, scols, rcols = (None, [], [])

        def fkey_rec():
            return {
                'name': None,
                'constrained_columns': [],
                'referred_schema': None,
                'referred_table': None,
                'referred_columns': []
            }

        fkeys = util.defaultdict(fkey_rec)

        for r in connection.execute(s).fetchall():
            scol, rschema, rtbl, rcol, rfknm, fkmatch, fkuprule, fkdelrule = r

            rec = fkeys[rfknm]
            rec['name'] = rfknm
            if not rec['referred_table']:
                rec['referred_table'] = rtbl
                if schema is not None or owner != rschema:
                    if dbname:
                        rschema = dbname + "." + rschema
                    rec['referred_schema'] = rschema

            local_cols, remote_cols = \
                                        rec['constrained_columns'],\
                                        rec['referred_columns']

            local_cols.append(scol)
            remote_cols.append(rcol)

        return list(fkeys.values())<|MERGE_RESOLUTION|>--- conflicted
+++ resolved
@@ -740,14 +740,9 @@
                                         self.process(binary.right, **kw))
 
     def get_select_precolumns(self, select):
-<<<<<<< HEAD
-        """ MS-SQL puts TOP, its version of LIMIT, here """
-        if select._distinct or select._limit is not None:
-=======
         """ MS-SQL puts TOP, it's version of LIMIT here """
         limit = select._limit
         if select._distinct or limit is not None:
->>>>>>> 9605b051
             s = select._distinct and "DISTINCT " or ""
 
             # ODBC drivers and possibly others
