--- conflicted
+++ resolved
@@ -47,11 +47,7 @@
 from typing import TYPE_CHECKING
 from typing import Union
 
-<<<<<<< HEAD
-=======
-from .base import BIT
 from .base import MariaDBIdentifierPreparer
->>>>>>> dabd7799
 from .base import MySQLCompiler
 from .base import MySQLDialect
 from .base import MySQLExecutionContext
@@ -76,6 +72,14 @@
     dbapi_connection = Union[
         connector.pooling.PooledMySQLConnection, MySQLConnectionAbstract
     ]
+
+
+class MySQLExecutionContext_mysqlconnector(MySQLExecutionContext):
+    def create_server_side_cursor(self):
+        return self._dbapi_connection.cursor(buffered=False)
+
+    def create_default_cursor(self):
+        return self._dbapi_connection.cursor(buffered=True)
 
 
 class MySQLExecutionContext_mysqlconnector(MySQLExecutionContext):
@@ -147,15 +151,13 @@
     default_paramstyle = "format"
     statement_compiler = MySQLCompiler_mysqlconnector
 
-<<<<<<< HEAD
+    execution_ctx_cls = MySQLExecutionContext_mysqlconnector
+
+    execution_ctx_cls = MySQLExecutionContext_mysqlconnector
+
     preparer: type[MySQLIdentifierPreparer] = (
         MySQLIdentifierPreparer_mysqlconnector
     )
-=======
-    execution_ctx_cls = MySQLExecutionContext_mysqlconnector
-
-    preparer = MySQLIdentifierPreparer_mysqlconnector
->>>>>>> dabd7799
 
     colspecs = util.update_copy(MySQLDialect.colspecs, {BIT: _myconnpyBIT})
     dbapi: "connector"  # type: ignore[valid-type]
@@ -216,12 +218,8 @@
                 opts["client_flags"] = client_flags
             except Exception:
                 pass
-<<<<<<< HEAD
+
         return [], opts
-=======
-
-        return [[], opts]
->>>>>>> dabd7799
 
     @util.memoized_property
     def _mysqlconnector_version_info(self) -> Optional[tuple[int, ...]]:
@@ -241,15 +239,11 @@
         self, e: Exception, connection: Any, cursor: Any
     ) -> bool:
         errnos = (2006, 2013, 2014, 2045, 2055, 2048)
-<<<<<<< HEAD
-        exceptions = (self.dbapi.OperationalError, self.dbapi.InterfaceError)  # type: ignore[attr-defined] # noqa: E501
-=======
         exceptions = (
             self.dbapi.OperationalError,
             self.dbapi.InterfaceError,
             self.dbapi.ProgrammingError,
-        )
->>>>>>> dabd7799
+        )  # type: ignore[attr-defined] # noqa: E501
         if isinstance(e, exceptions):
             return (
                 e.errno in errnos
@@ -282,8 +276,6 @@
             "AUTOCOMMIT",
         )
 
-<<<<<<< HEAD
-=======
     def set_isolation_level(self, connection, level):
         if level == "AUTOCOMMIT":
             connection.autocommit = True
@@ -291,7 +283,6 @@
             connection.autocommit = False
             super().set_isolation_level(connection, level)
 
->>>>>>> dabd7799
 
 class MariaDBDialect_mysqlconnector(
     MariaDBDialect, MySQLDialect_mysqlconnector
