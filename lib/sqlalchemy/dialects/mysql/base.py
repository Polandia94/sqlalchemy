--- conflicted
+++ resolved
@@ -1499,7 +1499,6 @@
         for column in (col for col in cols if col.key in on_duplicate_update):
             val = on_duplicate_update[column.key]
 
-<<<<<<< HEAD
                 def replace(
                     element: ExternallyTraversible, **kw: Any
                 ) -> Optional[ExternallyTraversible]:
@@ -1524,40 +1523,13 @@
                                 f"VALUES({self.preparer.quote(element.name)})"
                             )
                         return literal_column(column_literal_clause)
-=======
-            def replace(obj):
-                if (
-                    isinstance(obj, elements.BindParameter)
-                    and obj.type._isnull
-                ):
-                    return obj._with_binary_element_type(column.type)
-                elif (
-                    isinstance(obj, elements.ColumnClause)
-                    and obj.table is on_duplicate.inserted_alias
-                ):
-                    if requires_mysql8_alias:
-                        column_literal_clause = (
-                            f"{_on_dup_alias_name}."
-                            f"{self.preparer.quote(obj.name)}"
-                        )
->>>>>>> dabd7799
                     else:
-                        column_literal_clause = (
-                            f"VALUES({self.preparer.quote(obj.name)})"
-                        )
-                    return literal_column(column_literal_clause)
-                else:
-                    # element is not replaced
-                    return None
-
-<<<<<<< HEAD
+                        # element is not replaced
+                        return None
+
                 # val: visitors.ExternallyTraversible
-                val = visitors.replacement_traverse(val, {}, replace)
-                value_text = self.process(val.self_group(), use_schema=False)
-=======
             val = visitors.replacement_traverse(val, {}, replace)
             value_text = self.process(val.self_group(), use_schema=False)
->>>>>>> dabd7799
 
             name_text = self.preparer.quote(column.name)
             clauses.append("%s = %s" % (name_text, value_text))
@@ -1861,11 +1833,7 @@
             # No offset provided, so just use the limit
             return " \n LIMIT %s" % (self.process(limit_clause, **kw),)
 
-<<<<<<< HEAD
-    def update_limit_clause(self, update_stmt: "Update") -> Optional[str]:
-=======
-    def update_post_criteria_clause(self, update_stmt, **kw):
->>>>>>> dabd7799
+    def update_post_criteria_clause(self, update_stmt: "Update", **kw) -> Optional[str]:
         limit = update_stmt.kwargs.get("%s_limit" % self.dialect.name, None)
         supertext = super().update_post_criteria_clause(update_stmt, **kw)
 
@@ -1878,11 +1846,7 @@
         else:
             return supertext
 
-<<<<<<< HEAD
-    def delete_limit_clause(self, delete_stmt: "Delete") -> Optional[str]:
-=======
-    def delete_post_criteria_clause(self, delete_stmt, **kw):
->>>>>>> dabd7799
+    def delete_post_criteria_clause(self, delete_stmt: "Delete", **kw) -> Optional[str]:
         limit = delete_stmt.kwargs.get("%s_limit" % self.dialect.name, None)
         supertext = super().delete_post_criteria_clause(delete_stmt, **kw)
 
@@ -2116,17 +2080,10 @@
 
             if default is not None:
                 if (
-<<<<<<< HEAD
-                    isinstance(
-                        column.server_default.arg, functions.FunctionElement  # type: ignore[union-attr]  # noqa: E501
-                    )
-                    and self.dialect._support_default_function
-=======
                     self.dialect._support_default_function
                     and not re.match(r"^\s*[\'\"\(]", default)
                     and "ON UPDATE" not in default
                     and re.match(r".*\W.*", default)
->>>>>>> dabd7799
                 ):
                     colspec.append(f"DEFAULT ({default})")
                 else:
