# sql/sqltypes.py
# Copyright (C) 2005-2025 the SQLAlchemy authors and contributors
# <see AUTHORS file>
#
# This module is part of SQLAlchemy and is released under
# the MIT License: https://www.opensource.org/licenses/mit-license.php
# mypy: allow-untyped-defs, allow-untyped-calls

"""SQL specific types.

"""
from __future__ import annotations

import collections.abc as collections_abc
import datetime as dt
import decimal
import enum
import json
import pickle
from typing import Any
from typing import Callable
from typing import cast
from typing import Dict
from typing import Generic
from typing import List
from typing import Optional
from typing import overload
from typing import Sequence
from typing import Tuple
from typing import Type
from typing import TYPE_CHECKING
from typing import TypeVar
from typing import Union
from uuid import UUID as _python_UUID

from . import coercions
from . import elements
from . import operators
from . import roles
from . import type_api
from .base import _NONE_NAME
from .base import NO_ARG
from .base import SchemaEventTarget
from .cache_key import HasCacheKey
from .elements import quoted_name
from .elements import Slice
from .elements import TypeCoerce as type_coerce  # noqa
from .type_api import Emulated
from .type_api import NativeForEmulated  # noqa
from .type_api import to_instance as to_instance
from .type_api import TypeDecorator as TypeDecorator
from .type_api import TypeEngine as TypeEngine
from .type_api import TypeEngineMixin
from .type_api import Variant  # noqa
from .visitors import InternalTraversal
from .. import event
from .. import exc
from .. import inspection
from .. import util
from ..engine import processors
from ..util import langhelpers
from ..util import OrderedDict
from ..util import warn_deprecated
from ..util.typing import get_args
from ..util.typing import is_literal
from ..util.typing import is_pep695
from ..util.typing import Literal
from ..util.typing import TupleAny

if TYPE_CHECKING:
    from ._typing import _ColumnExpressionArgument
    from ._typing import _TypeEngineArgument
    from .operators import OperatorType
    from .schema import MetaData
    from .type_api import _BindProcessorType
    from .type_api import _ComparatorFactory
    from .type_api import _MatchedOnType
    from .type_api import _ResultProcessorType
    from ..engine.interfaces import Dialect

_T = TypeVar("_T", bound="Any")
_CT = TypeVar("_CT", bound=Any)
_TE = TypeVar("_TE", bound="TypeEngine[Any]")


class HasExpressionLookup(TypeEngineMixin):
    """Mixin expression adaptations based on lookup tables.

    These rules are currently used by the numeric, integer and date types
    which have detailed cross-expression coercion rules.

    """

    @property
    def _expression_adaptations(self):
        raise NotImplementedError()

    class Comparator(TypeEngine.Comparator[_CT]):
        __slots__ = ()

        _blank_dict = util.EMPTY_DICT

        def _adapt_expression(
            self,
            op: OperatorType,
            other_comparator: TypeEngine.Comparator[Any],
        ) -> Tuple[OperatorType, TypeEngine[Any]]:
            othertype = other_comparator.type._type_affinity
            if TYPE_CHECKING:
                assert isinstance(self.type, HasExpressionLookup)
            lookup = self.type._expression_adaptations.get(
                op, self._blank_dict
            ).get(othertype, self.type)
            if lookup is othertype:
                return (op, other_comparator.type)
            elif lookup is self.type._type_affinity:
                return (op, self.type)
            else:
                return (op, to_instance(lookup))

    comparator_factory: _ComparatorFactory[Any] = Comparator


class Concatenable(TypeEngineMixin):
    """A mixin that marks a type as supporting 'concatenation',
    typically strings."""

    class Comparator(TypeEngine.Comparator[_T]):
        __slots__ = ()

        def _adapt_expression(
            self,
            op: OperatorType,
            other_comparator: TypeEngine.Comparator[Any],
        ) -> Tuple[OperatorType, TypeEngine[Any]]:
            if op is operators.add and isinstance(
                other_comparator,
                (Concatenable.Comparator, NullType.Comparator),
            ):
                return operators.concat_op, self.expr.type
            else:
                return super()._adapt_expression(op, other_comparator)

    comparator_factory: _ComparatorFactory[Any] = Comparator


class Indexable(TypeEngineMixin):
    """A mixin that marks a type as supporting indexing operations,
    such as array or JSON structures.

    """

    class Comparator(TypeEngine.Comparator[_T]):
        __slots__ = ()

        def _setup_getitem(self, index):
            raise NotImplementedError()

        def __getitem__(self, index):
            (
                adjusted_op,
                adjusted_right_expr,
                result_type,
            ) = self._setup_getitem(index)
            return self.operate(
                adjusted_op, adjusted_right_expr, result_type=result_type
            )

    comparator_factory: _ComparatorFactory[Any] = Comparator


class String(Concatenable, TypeEngine[str]):
    """The base for all string and character types.

    In SQL, corresponds to VARCHAR.

    The `length` field is usually required when the `String` type is
    used within a CREATE TABLE statement, as VARCHAR requires a length
    on most databases.

    """

    __visit_name__ = "string"

    def __init__(
        self,
        length: Optional[int] = None,
        collation: Optional[str] = None,
    ):
        """
        Create a string-holding type.

        :param length: optional, a length for the column for use in
          DDL and CAST expressions.  May be safely omitted if no ``CREATE
          TABLE`` will be issued.  Certain databases may require a
          ``length`` for use in DDL, and will raise an exception when
          the ``CREATE TABLE`` DDL is issued if a ``VARCHAR``
          with no length is included.  Whether the value is
          interpreted as bytes or characters is database specific.

        :param collation: Optional, a column-level collation for
          use in DDL and CAST expressions.  Renders using the
          COLLATE keyword supported by SQLite, MySQL, and PostgreSQL.
          E.g.:

          .. sourcecode:: pycon+sql

            >>> from sqlalchemy import cast, select, String
            >>> print(select(cast("some string", String(collation="utf8"))))
            {printsql}SELECT CAST(:param_1 AS VARCHAR COLLATE utf8) AS anon_1

          .. note::

            In most cases, the :class:`.Unicode` or :class:`.UnicodeText`
            datatypes should be used for a :class:`_schema.Column` that expects
            to store non-ascii data. These datatypes will ensure that the
            correct types are used on the database.

        """

        self.length = length
        self.collation = collation

    def _with_collation(self, collation):
        new_type = self.copy()
        new_type.collation = collation
        return new_type

    def _resolve_for_literal(self, value):
        # I was SO PROUD of my regex trick, but we dont need it.
        # re.search(r"[^\u0000-\u007F]", value)

        if value.isascii():
            return _STRING
        else:
            return _UNICODE

    def literal_processor(self, dialect):
        def process(value):
            value = value.replace("'", "''")

            if dialect.identifier_preparer._double_percents:
                value = value.replace("%", "%%")

            return "'%s'" % value

        return process

    def bind_processor(
        self, dialect: Dialect
    ) -> Optional[_BindProcessorType[str]]:
        return None

    def result_processor(
        self, dialect: Dialect, coltype: object
<<<<<<< HEAD
    ) -> _ResultProcessorType[str] | None:
=======
    ) -> Optional[_ResultProcessorType[str]]:
>>>>>>> 5f210f0d
        return None

    @property
    def python_type(self):
        return str

    def get_dbapi_type(self, dbapi):
        return dbapi.STRING


class Text(String):
    """A variably sized string type.

    In SQL, usually corresponds to CLOB or TEXT.  In general, TEXT objects
    do not have a length; while some databases will accept a length
    argument here, it will be rejected by others.

    """

    __visit_name__ = "text"


class Unicode(String):
    """A variable length Unicode string type.

    The :class:`.Unicode` type is a :class:`.String` subclass that assumes
    input and output strings that may contain non-ASCII characters, and for
    some backends implies an underlying column type that is explicitly
    supporting of non-ASCII data, such as ``NVARCHAR`` on Oracle Database and
    SQL Server.  This will impact the output of ``CREATE TABLE`` statements and
    ``CAST`` functions at the dialect level.

    The character encoding used by the :class:`.Unicode` type that is used to
    transmit and receive data to the database is usually determined by the
    DBAPI itself. All modern DBAPIs accommodate non-ASCII strings but may have
    different methods of managing database encodings; if necessary, this
    encoding should be configured as detailed in the notes for the target DBAPI
    in the :ref:`dialect_toplevel` section.

    In modern SQLAlchemy, use of the :class:`.Unicode` datatype does not
    imply any encoding/decoding behavior within SQLAlchemy itself.  In Python
    3, all string objects are inherently Unicode capable, and SQLAlchemy
    does not produce bytestring objects nor does it accommodate a DBAPI that
    does not return Python Unicode objects in result sets for string values.

    .. warning:: Some database backends, particularly SQL Server with pyodbc,
       are known to have undesirable behaviors regarding data that is noted
       as being of ``NVARCHAR`` type as opposed to ``VARCHAR``, including
       datatype mismatch errors and non-use of indexes.  See the section
       on :meth:`.DialectEvents.do_setinputsizes` for background on working
       around unicode character issues for backends like SQL Server with
       pyodbc as well as cx_Oracle.

    .. seealso::

        :class:`.UnicodeText` - unlengthed textual counterpart
        to :class:`.Unicode`.

        :meth:`.DialectEvents.do_setinputsizes`

    """

    __visit_name__ = "unicode"


class UnicodeText(Text):
    """An unbounded-length Unicode string type.

    See :class:`.Unicode` for details on the unicode
    behavior of this object.

    Like :class:`.Unicode`, usage the :class:`.UnicodeText` type implies a
    unicode-capable type being used on the backend, such as
    ``NCLOB``, ``NTEXT``.

    """

    __visit_name__ = "unicode_text"


class Integer(HasExpressionLookup, TypeEngine[int]):
    """A type for ``int`` integers."""

    __visit_name__ = "integer"

    if TYPE_CHECKING:

        @util.ro_memoized_property
        def _type_affinity(self) -> Type[Integer]: ...

    def get_dbapi_type(self, dbapi):
        return dbapi.NUMBER

    @property
    def python_type(self):
        return int

    def _resolve_for_literal(self, value):
        if value.bit_length() >= 32:
            return _BIGINTEGER
        else:
            return self

    def literal_processor(self, dialect):
        def process(value):
            return str(int(value))

        return process

    @util.memoized_property
    def _expression_adaptations(self):
        return {
            operators.add: {
                Date: Date,
                Integer: self.__class__,
                Numeric: Numeric,
                Float: Float,
            },
            operators.mul: {
                Interval: Interval,
                Integer: self.__class__,
                Numeric: Numeric,
                Float: Float,
            },
            operators.truediv: {
                Integer: Numeric,
                Numeric: Numeric,
                Float: Float,
            },
            operators.floordiv: {Integer: self.__class__, Numeric: Numeric},
            operators.sub: {
                Integer: self.__class__,
                Numeric: Numeric,
                Float: Float,
            },
        }


class SmallInteger(Integer):
    """A type for smaller ``int`` integers.

    Typically generates a ``SMALLINT`` in DDL, and otherwise acts like
    a normal :class:`.Integer` on the Python side.

    """

    __visit_name__ = "small_integer"


class BigInteger(Integer):
    """A type for bigger ``int`` integers.

    Typically generates a ``BIGINT`` in DDL, and otherwise acts like
    a normal :class:`.Integer` on the Python side.

    """

    __visit_name__ = "big_integer"


_N = TypeVar("_N", bound=Union[decimal.Decimal, float])


class NumericCommon(HasExpressionLookup, TypeEngineMixin, Generic[_N]):
    """common mixin for the :class:`.Numeric` and :class:`.Float` types.


    .. versionadded:: 2.1

    """

    _default_decimal_return_scale = 10

    if TYPE_CHECKING:

        @util.ro_memoized_property
        def _type_affinity(
            self,
        ) -> Type[
            Union[
                Numeric[Union[decimal.Decimal, float]],
                Float[Union[decimal.Decimal, float]],
            ]
        ]: ...

    def __init__(
        self,
        *,
        precision: Optional[int],
        scale: Optional[int],
        decimal_return_scale: Optional[int],
        asdecimal: bool,
    ):
        self.precision = precision
        self.scale = scale
        self.decimal_return_scale = decimal_return_scale
        self.asdecimal = asdecimal

    @property
    def _effective_decimal_return_scale(self):
        if self.decimal_return_scale is not None:
            return self.decimal_return_scale
        elif getattr(self, "scale", None) is not None:
            return self.scale
        else:
            return self._default_decimal_return_scale

    def get_dbapi_type(self, dbapi):
        return dbapi.NUMBER

    def literal_processor(self, dialect):
        def process(value):
            return str(value)

        return process

    @property
    def python_type(self):
        if self.asdecimal:
            return decimal.Decimal
        else:
            return float

    def bind_processor(self, dialect):
        if dialect.supports_native_decimal:
            return None
        else:
            return processors.to_float

    @util.memoized_property
    def _expression_adaptations(self):
        return {
            operators.mul: {
                Interval: Interval,
                Numeric: self.__class__,
                Float: self.__class__,
                Integer: self.__class__,
            },
            operators.truediv: {
                Numeric: self.__class__,
                Float: self.__class__,
                Integer: self.__class__,
            },
            operators.add: {
                Numeric: self.__class__,
                Float: self.__class__,
                Integer: self.__class__,
            },
            operators.sub: {
                Numeric: self.__class__,
                Float: self.__class__,
                Integer: self.__class__,
            },
        }


class Numeric(NumericCommon[_N], TypeEngine[_N]):
    """Base for non-integer numeric types, such as
    ``NUMERIC``, ``FLOAT``, ``DECIMAL``, and other variants.

    The :class:`.Numeric` datatype when used directly will render DDL
    corresponding to precision numerics if available, such as
    ``NUMERIC(precision, scale)``.  The :class:`.Float` subclass will
    attempt to render a floating-point datatype such as ``FLOAT(precision)``.

    :class:`.Numeric` returns Python ``decimal.Decimal`` objects by default,
    based on the default value of ``True`` for the
    :paramref:`.Numeric.asdecimal` parameter.  If this parameter is set to
    False, returned values are coerced to Python ``float`` objects.

    The :class:`.Float` subtype, being more specific to floating point,
    defaults the :paramref:`.Float.asdecimal` flag to False so that the
    default Python datatype is ``float``.

    .. note::

        When using a :class:`.Numeric` datatype against a database type that
        returns Python floating point values to the driver, the accuracy of the
        decimal conversion indicated by :paramref:`.Numeric.asdecimal` may be
        limited.   The behavior of specific numeric/floating point datatypes
        is a product of the SQL datatype in use, the Python :term:`DBAPI`
        in use, as well as strategies that may be present within
        the SQLAlchemy dialect in use.   Users requiring specific precision/
        scale are encouraged to experiment with the available datatypes
        in order to determine the best results.

    """

    __visit_name__ = "numeric"

    @overload
    def __init__(
        self: Numeric[decimal.Decimal],
        precision: Optional[int] = ...,
        scale: Optional[int] = ...,
        decimal_return_scale: Optional[int] = ...,
        asdecimal: Literal[True] = ...,
    ): ...

    @overload
    def __init__(
        self: Numeric[float],
        precision: Optional[int] = ...,
        scale: Optional[int] = ...,
        decimal_return_scale: Optional[int] = ...,
        asdecimal: Literal[False] = ...,
    ): ...

    def __init__(
        self,
        precision: Optional[int] = None,
        scale: Optional[int] = None,
        decimal_return_scale: Optional[int] = None,
        asdecimal: bool = True,
    ):
        """
        Construct a Numeric.

        :param precision: the numeric precision for use in DDL ``CREATE
          TABLE``.

        :param scale: the numeric scale for use in DDL ``CREATE TABLE``.

        :param asdecimal: default True.  Return whether or not
          values should be sent as Python Decimal objects, or
          as floats.   Different DBAPIs send one or the other based on
          datatypes - the Numeric type will ensure that return values
          are one or the other across DBAPIs consistently.

        :param decimal_return_scale: Default scale to use when converting
         from floats to Python decimals.  Floating point values will typically
         be much longer due to decimal inaccuracy, and most floating point
         database types don't have a notion of "scale", so by default the
         float type looks for the first ten decimal places when converting.
         Specifying this value will override that length.  Types which
         do include an explicit ".scale" value, such as the base
         :class:`.Numeric` as well as the MySQL float types, will use the
         value of ".scale" as the default for decimal_return_scale, if not
         otherwise specified.

        When using the ``Numeric`` type, care should be taken to ensure
        that the asdecimal setting is appropriate for the DBAPI in use -
        when Numeric applies a conversion from Decimal->float or float->
        Decimal, this conversion incurs an additional performance overhead
        for all result columns received.

        DBAPIs that return Decimal natively (e.g. psycopg2) will have
        better accuracy and higher performance with a setting of ``True``,
        as the native translation to Decimal reduces the amount of floating-
        point issues at play, and the Numeric type itself doesn't need
        to apply any further conversions.  However, another DBAPI which
        returns floats natively *will* incur an additional conversion
        overhead, and is still subject to floating point data loss - in
        which case ``asdecimal=False`` will at least remove the extra
        conversion overhead.

        """
        super().__init__(
            precision=precision,
            scale=scale,
            decimal_return_scale=decimal_return_scale,
            asdecimal=asdecimal,
        )

    @property
    def _type_affinity(self):
        return Numeric

    def result_processor(self, dialect, coltype):
        if self.asdecimal:
            if dialect.supports_native_decimal:
                # we're a "numeric", DBAPI will give us Decimal directly
                return None
            else:
                # we're a "numeric", DBAPI returns floats, convert.
                return processors.to_decimal_processor_factory(
                    decimal.Decimal,
                    (
                        self.scale
                        if self.scale is not None
                        else self._default_decimal_return_scale
                    ),
                )
        else:
            if dialect.supports_native_decimal:
                return processors.to_float
            else:
                return None


class Float(NumericCommon[_N], TypeEngine[_N]):
    """Type representing floating point types, such as ``FLOAT`` or ``REAL``.

    This type returns Python ``float`` objects by default, unless the
    :paramref:`.Float.asdecimal` flag is set to ``True``, in which case they
    are coerced to ``decimal.Decimal`` objects.

    When a :paramref:`.Float.precision` is not provided in a
    :class:`_types.Float` type some backend may compile this type as
    an 8 bytes / 64 bit float datatype. To use a 4 bytes / 32 bit float
    datatype a precision <= 24 can usually be provided or the
    :class:`_types.REAL` type can be used.
    This is known to be the case in the PostgreSQL and MSSQL dialects
    that render the type as ``FLOAT`` that's in both an alias of
    ``DOUBLE PRECISION``. Other third party dialects may have similar
    behavior.
    """

    __visit_name__ = "float"

    scale: Optional[int] = None

    @overload
    def __init__(
        self: Float[float],
        precision: Optional[int] = ...,
        asdecimal: Literal[False] = ...,
        decimal_return_scale: Optional[int] = ...,
    ): ...

    @overload
    def __init__(
        self: Float[decimal.Decimal],
        precision: Optional[int] = ...,
        asdecimal: Literal[True] = ...,
        decimal_return_scale: Optional[int] = ...,
    ): ...

    def __init__(
        self: Float[_N],
        precision: Optional[int] = None,
        asdecimal: bool = False,
        decimal_return_scale: Optional[int] = None,
    ):
        r"""
        Construct a Float.

        :param precision: the numeric precision for use in DDL ``CREATE
           TABLE``. Backends **should** attempt to ensure this precision
           indicates a number of digits for the generic
           :class:`_sqltypes.Float` datatype.

           .. note:: For the Oracle Database backend, the
              :paramref:`_sqltypes.Float.precision` parameter is not accepted
              when rendering DDL, as Oracle Database does not support float precision
              specified as a number of decimal places. Instead, use the
              Oracle Database-specific :class:`_oracle.FLOAT` datatype and specify the
              :paramref:`_oracle.FLOAT.binary_precision` parameter. This is new
              in version 2.0 of SQLAlchemy.

              To create a database agnostic :class:`_types.Float` that
              separately specifies binary precision for Oracle Database, use
              :meth:`_types.TypeEngine.with_variant` as follows::

                    from sqlalchemy import Column
                    from sqlalchemy import Float
                    from sqlalchemy.dialects import oracle

                    Column(
                        "float_data",
                        Float(5).with_variant(oracle.FLOAT(binary_precision=16), "oracle"),
                    )

        :param asdecimal: the same flag as that of :class:`.Numeric`, but
          defaults to ``False``.   Note that setting this flag to ``True``
          results in floating point conversion.

        :param decimal_return_scale: Default scale to use when converting
         from floats to Python decimals.  Floating point values will typically
         be much longer due to decimal inaccuracy, and most floating point
         database types don't have a notion of "scale", so by default the
         float type looks for the first ten decimal places when converting.
         Specifying this value will override that length.  Note that the
         MySQL float types, which do include "scale", will use "scale"
         as the default for decimal_return_scale, if not otherwise specified.

        """  # noqa: E501
        super().__init__(
            precision=precision,
            scale=None,
            asdecimal=asdecimal,
            decimal_return_scale=decimal_return_scale,
        )

    @property
    def _type_affinity(self):
        return Float

    def result_processor(self, dialect, coltype):
        if self.asdecimal:
            return processors.to_decimal_processor_factory(
                decimal.Decimal, self._effective_decimal_return_scale
            )
        elif dialect.supports_native_decimal:
            return processors.to_float
        else:
            return None


class Double(Float[_N]):
    """A type for double ``FLOAT`` floating point types.

    Typically generates a ``DOUBLE`` or ``DOUBLE_PRECISION`` in DDL,
    and otherwise acts like a normal :class:`.Float` on the Python
    side.

    .. versionadded:: 2.0

    """

    __visit_name__ = "double"


class _RenderISO8601NoT:
    def _literal_processor_datetime(self, dialect):
        return self._literal_processor_portion(dialect, None)

    def _literal_processor_date(self, dialect):
        return self._literal_processor_portion(dialect, 0)

    def _literal_processor_time(self, dialect):
        return self._literal_processor_portion(dialect, -1)

    def _literal_processor_portion(self, dialect, _portion=None):
        assert _portion in (None, 0, -1)
        if _portion is not None:

            def process(value):
                return f"""'{value.isoformat().split("T")[_portion]}'"""

        else:

            def process(value):
                return f"""'{value.isoformat().replace("T", " ")}'"""

        return process


class DateTime(
    _RenderISO8601NoT, HasExpressionLookup, TypeEngine[dt.datetime]
):
    """A type for ``datetime.datetime()`` objects.

    Date and time types return objects from the Python ``datetime``
    module.  Most DBAPIs have built in support for the datetime
    module, with the noted exception of SQLite.  In the case of
    SQLite, date and time types are stored as strings which are then
    converted back to datetime objects when rows are returned.

    For the time representation within the datetime type, some
    backends include additional options, such as timezone support and
    fractional seconds support.  For fractional seconds, use the
    dialect-specific datatype, such as :class:`.mysql.TIME`.  For
    timezone support, use at least the :class:`_types.TIMESTAMP` datatype,
    if not the dialect-specific datatype object.

    """

    __visit_name__ = "datetime"

    def __init__(self, timezone: bool = False):
        """Construct a new :class:`.DateTime`.

        :param timezone: boolean.  Indicates that the datetime type should
         enable timezone support, if available on the
         **base date/time-holding type only**.   It is recommended
         to make use of the :class:`_types.TIMESTAMP` datatype directly when
         using this flag, as some databases include separate generic
         date/time-holding types distinct from the timezone-capable
         TIMESTAMP datatype, such as Oracle Database.


        """
        self.timezone = timezone

    def get_dbapi_type(self, dbapi):
        return dbapi.DATETIME

    def _resolve_for_literal(self, value):
        with_timezone = value.tzinfo is not None
        if with_timezone and not self.timezone:
            return DATETIME_TIMEZONE
        else:
            return self

    def literal_processor(self, dialect):
        return self._literal_processor_datetime(dialect)

    @property
    def python_type(self):
        return dt.datetime

    @util.memoized_property
    def _expression_adaptations(self):
        # Based on
        # https://www.postgresql.org/docs/current/static/functions-datetime.html.

        return {
            operators.add: {Interval: self.__class__},
            operators.sub: {Interval: self.__class__, DateTime: Interval},
        }


class Date(_RenderISO8601NoT, HasExpressionLookup, TypeEngine[dt.date]):
    """A type for ``datetime.date()`` objects."""

    __visit_name__ = "date"

    def get_dbapi_type(self, dbapi):
        return dbapi.DATETIME

    @property
    def python_type(self):
        return dt.date

    def literal_processor(self, dialect):
        return self._literal_processor_date(dialect)

    @util.memoized_property
    def _expression_adaptations(self):
        # Based on
        # https://www.postgresql.org/docs/current/static/functions-datetime.html.

        return {
            operators.add: {
                Integer: self.__class__,
                Interval: DateTime,
                Time: DateTime,
            },
            operators.sub: {
                # date - integer = date
                Integer: self.__class__,
                # date - date = integer.
                Date: Integer,
                Interval: DateTime,
                # date - datetime = interval,
                # this one is not in the PG docs
                # but works
                DateTime: Interval,
            },
        }


class Time(_RenderISO8601NoT, HasExpressionLookup, TypeEngine[dt.time]):
    """A type for ``datetime.time()`` objects."""

    __visit_name__ = "time"

    def __init__(self, timezone: bool = False):
        self.timezone = timezone

    def get_dbapi_type(self, dbapi):
        return dbapi.DATETIME

    @property
    def python_type(self):
        return dt.time

    def _resolve_for_literal(self, value):
        with_timezone = value.tzinfo is not None
        if with_timezone and not self.timezone:
            return TIME_TIMEZONE
        else:
            return self

    @util.memoized_property
    def _expression_adaptations(self):
        # Based on
        # https://www.postgresql.org/docs/current/static/functions-datetime.html.

        return {
            operators.add: {Date: DateTime, Interval: self.__class__},
            operators.sub: {Time: Interval, Interval: self.__class__},
        }

    def literal_processor(self, dialect):
        return self._literal_processor_time(dialect)


class _Binary(TypeEngine[bytes]):
    """Define base behavior for binary types."""

    def __init__(self, length: Optional[int] = None):
        self.length = length

    @util.ro_memoized_property
    def _generic_type_affinity(
        self,
    ) -> Type[TypeEngine[bytes]]:
        return LargeBinary

    def literal_processor(self, dialect):
        def process(value):
            # TODO: this is useless for real world scenarios; implement
            # real binary literals
            value = value.decode(
                dialect._legacy_binary_type_literal_encoding
            ).replace("'", "''")
            return "'%s'" % value

        return process

    @property
    def python_type(self):
        return bytes

    # Python 3 - sqlite3 doesn't need the `Binary` conversion
    # here, though pg8000 does to indicate "bytea"
    def bind_processor(self, dialect):
        if dialect.dbapi is None:
            return None

        DBAPIBinary = dialect.dbapi.Binary

        def process(value):
            if value is not None:
                return DBAPIBinary(value)
            else:
                return None

        return process

    # Python 3 has native bytes() type
    # both sqlite3 and pg8000 seem to return it,
    # psycopg2 as of 2.5 returns 'memoryview'
    def result_processor(self, dialect, coltype):
        if dialect.returns_native_bytes:
            return None

        def process(value):
            if value is not None:
                value = bytes(value)
            return value

        return process

    def coerce_compared_value(self, op, value):
        """See :meth:`.TypeEngine.coerce_compared_value` for a description."""

        if isinstance(value, str):
            return self
        else:
            return super().coerce_compared_value(op, value)

    def get_dbapi_type(self, dbapi):
        return dbapi.BINARY


class LargeBinary(_Binary):
    """A type for large binary byte data.

    The :class:`.LargeBinary` type corresponds to a large and/or unlengthed
    binary type for the target platform, such as BLOB on MySQL and BYTEA for
    PostgreSQL.  It also handles the necessary conversions for the DBAPI.

    """

    __visit_name__ = "large_binary"

    def __init__(self, length: Optional[int] = None):
        """
        Construct a LargeBinary type.

        :param length: optional, a length for the column for use in
          DDL statements, for those binary types that accept a length,
          such as the MySQL BLOB type.

        """
        _Binary.__init__(self, length=length)


class SchemaType(SchemaEventTarget, TypeEngineMixin):
    """Add capabilities to a type which allow for schema-level DDL to be
    associated with a type.

    Supports types that must be explicitly created/dropped (i.e. PG ENUM type)
    as well as types that are complimented by table or schema level
    constraints, triggers, and other rules.

    :class:`.SchemaType` classes can also be targets for the
    :meth:`.DDLEvents.before_parent_attach` and
    :meth:`.DDLEvents.after_parent_attach` events, where the events fire off
    surrounding the association of the type object with a parent
    :class:`_schema.Column`.

    .. seealso::

        :class:`.Enum`

        :class:`.Boolean`


    """

    _use_schema_map = True

    name: Optional[str]

    def __init__(
        self,
        name: Optional[str] = None,
        schema: Optional[str] = None,
        metadata: Optional[MetaData] = None,
        inherit_schema: bool = False,
        quote: Optional[bool] = None,
        _create_events: bool = True,
        _adapted_from: Optional[SchemaType] = None,
    ):
        if name is not None:
            self.name = quoted_name(name, quote)
        else:
            self.name = None
        self.schema = schema
        self.metadata = metadata
        self.inherit_schema = inherit_schema
        self._create_events = _create_events

        if _create_events and self.metadata:
            event.listen(
                self.metadata,
                "before_create",
                util.portable_instancemethod(self._on_metadata_create),
            )
            event.listen(
                self.metadata,
                "after_drop",
                util.portable_instancemethod(self._on_metadata_drop),
            )

        if _adapted_from:
            self.dispatch = self.dispatch._join(_adapted_from.dispatch)

    def _set_parent(self, parent, **kw):
        # set parent hook is when this type is associated with a column.
        # Column calls it for all SchemaEventTarget instances, either the
        # base type and/or variants in _variant_mapping.

        # we want to register a second hook to trigger when that column is
        # associated with a table.  in that event, we and all of our variants
        # may want to set up some state on the table such as a CheckConstraint
        # that will conditionally render at DDL render time.

        # the base SchemaType also sets up events for
        # on_table/metadata_create/drop in this method, which is used by
        # "native" types with a separate CREATE/DROP e.g. Postgresql.ENUM

        parent._on_table_attach(util.portable_instancemethod(self._set_table))

    def _variant_mapping_for_set_table(self, column):
        if column.type._variant_mapping:
            variant_mapping = dict(column.type._variant_mapping)
            variant_mapping["_default"] = column.type
        else:
            variant_mapping = None
        return variant_mapping

    def _set_table(self, column, table):
        if self.inherit_schema:
            self.schema = table.schema
        elif self.metadata and self.schema is None and self.metadata.schema:
            self.schema = self.metadata.schema

        if not self._create_events:
            return

        variant_mapping = self._variant_mapping_for_set_table(column)

        event.listen(
            table,
            "before_create",
            util.portable_instancemethod(
                self._on_table_create, {"variant_mapping": variant_mapping}
            ),
        )
        event.listen(
            table,
            "after_drop",
            util.portable_instancemethod(
                self._on_table_drop, {"variant_mapping": variant_mapping}
            ),
        )
        if self.metadata is None:
            # if SchemaType were created w/ a metadata argument, these
            # events would already have been associated with that metadata
            # and would preclude an association with table.metadata
            event.listen(
                table.metadata,
                "before_create",
                util.portable_instancemethod(
                    self._on_metadata_create,
                    {"variant_mapping": variant_mapping},
                ),
            )
            event.listen(
                table.metadata,
                "after_drop",
                util.portable_instancemethod(
                    self._on_metadata_drop,
                    {"variant_mapping": variant_mapping},
                ),
            )

    def copy(self, **kw):
        return self.adapt(
            cast("Type[TypeEngine[Any]]", self.__class__),
            _create_events=True,
            metadata=(
                kw.get("_to_metadata", self.metadata)
                if self.metadata is not None
                else None
            ),
        )

    @overload
    def adapt(self, cls: Type[_TE], **kw: Any) -> _TE: ...

    @overload
    def adapt(
        self, cls: Type[TypeEngineMixin], **kw: Any
    ) -> TypeEngine[Any]: ...

    def adapt(
        self, cls: Type[Union[TypeEngine[Any], TypeEngineMixin]], **kw: Any
    ) -> TypeEngine[Any]:
        kw.setdefault("_create_events", False)
        kw.setdefault("_adapted_from", self)
        return super().adapt(cls, **kw)

    def create(self, bind, checkfirst=False):
        """Issue CREATE DDL for this type, if applicable."""

        t = self.dialect_impl(bind.dialect)
        if isinstance(t, SchemaType) and t.__class__ is not self.__class__:
            t.create(bind, checkfirst=checkfirst)

    def drop(self, bind, checkfirst=False):
        """Issue DROP DDL for this type, if applicable."""

        t = self.dialect_impl(bind.dialect)
        if isinstance(t, SchemaType) and t.__class__ is not self.__class__:
            t.drop(bind, checkfirst=checkfirst)

    def _on_table_create(self, target, bind, **kw):
        if not self._is_impl_for_variant(bind.dialect, kw):
            return

        t = self.dialect_impl(bind.dialect)
        if isinstance(t, SchemaType) and t.__class__ is not self.__class__:
            t._on_table_create(target, bind, **kw)

    def _on_table_drop(self, target, bind, **kw):
        if not self._is_impl_for_variant(bind.dialect, kw):
            return

        t = self.dialect_impl(bind.dialect)
        if isinstance(t, SchemaType) and t.__class__ is not self.__class__:
            t._on_table_drop(target, bind, **kw)

    def _on_metadata_create(self, target, bind, **kw):
        if not self._is_impl_for_variant(bind.dialect, kw):
            return

        t = self.dialect_impl(bind.dialect)
        if isinstance(t, SchemaType) and t.__class__ is not self.__class__:
            t._on_metadata_create(target, bind, **kw)

    def _on_metadata_drop(self, target, bind, **kw):
        if not self._is_impl_for_variant(bind.dialect, kw):
            return

        t = self.dialect_impl(bind.dialect)
        if isinstance(t, SchemaType) and t.__class__ is not self.__class__:
            t._on_metadata_drop(target, bind, **kw)

    def _is_impl_for_variant(self, dialect, kw):
        variant_mapping = kw.pop("variant_mapping", None)

        if not variant_mapping:
            return True

        # for types that have _variant_mapping, all the impls in the map
        # that are SchemaEventTarget subclasses get set up as event holders.
        # this is so that constructs that need
        # to be associated with the Table at dialect-agnostic time etc. like
        # CheckConstraints can be set up with that table.  they then add
        # to these constraints a DDL check_rule that among other things
        # will check this _is_impl_for_variant() method to determine when
        # the dialect is known that we are part of the table's DDL sequence.

        # since PostgreSQL is the only DB that has ARRAY this can only
        # be integration tested by PG-specific tests
        def _we_are_the_impl(typ):
            return (
                typ is self
                or isinstance(typ, ARRAY)
                and typ.item_type is self  # type: ignore[comparison-overlap]
            )

        if dialect.name in variant_mapping and _we_are_the_impl(
            variant_mapping[dialect.name]
        ):
            return True
        elif dialect.name not in variant_mapping:
            return _we_are_the_impl(variant_mapping["_default"])


class Enum(String, SchemaType, Emulated, TypeEngine[Union[str, enum.Enum]]):
    """Generic Enum Type.

    The :class:`.Enum` type provides a set of possible string values
    which the column is constrained towards.

    The :class:`.Enum` type will make use of the backend's native "ENUM"
    type if one is available; otherwise, it uses a VARCHAR datatype.
    An option also exists to automatically produce a CHECK constraint
    when the VARCHAR (so called "non-native") variant is produced;
    see the  :paramref:`.Enum.create_constraint` flag.

    The :class:`.Enum` type also provides in-Python validation of string
    values during both read and write operations.  When reading a value
    from the database in a result set, the string value is always checked
    against the list of possible values and a ``LookupError`` is raised
    if no match is found.  When passing a value to the database as a
    plain string within a SQL statement, if the
    :paramref:`.Enum.validate_strings` parameter is
    set to True, a ``LookupError`` is raised for any string value that's
    not located in the given list of possible values; note that this
    impacts usage of LIKE expressions with enumerated values (an unusual
    use case).

    The source of enumerated values may be a list of string values, or
    alternatively a PEP-435-compliant enumerated class.  For the purposes
    of the :class:`.Enum` datatype, this class need only provide a
    ``__members__`` method.

    When using an enumerated class, the enumerated objects are used
    both for input and output, rather than strings as is the case with
    a plain-string enumerated type::

        import enum
        from sqlalchemy import Enum


        class MyEnum(enum.Enum):
            one = 1
            two = 2
            three = 3


        t = Table("data", MetaData(), Column("value", Enum(MyEnum)))

        connection.execute(t.insert(), {"value": MyEnum.two})
        assert connection.scalar(t.select()) is MyEnum.two

    Above, the string names of each element, e.g. "one", "two", "three",
    are persisted to the database; the values of the Python Enum, here
    indicated as integers, are **not** used; the value of each enum can
    therefore be any kind of Python object whether or not it is persistable.

    In order to persist the values and not the names, the
    :paramref:`.Enum.values_callable` parameter may be used.   The value of
    this parameter is a user-supplied callable, which  is intended to be used
    with a PEP-435-compliant enumerated class and  returns a list of string
    values to be persisted.   For a simple enumeration that uses string values,
    a callable such as  ``lambda x: [e.value for e in x]`` is sufficient.

    .. seealso::

        :ref:`orm_declarative_mapped_column_enums` - background on using
        the :class:`_sqltypes.Enum` datatype with the ORM's
        :ref:`ORM Annotated Declarative <orm_declarative_mapped_column>`
        feature.

        :class:`_postgresql.ENUM` - PostgreSQL-specific type,
        which has additional functionality.

        :class:`.mysql.ENUM` - MySQL-specific type

    """

    __visit_name__ = "enum"

    enum_class: Union[None, str, type[enum.Enum]]

    def __init__(self, *enums: Union[str, type[enum.Enum]], **kw: Any):
        r"""Construct an enum.

        Keyword arguments which don't apply to a specific backend are ignored
        by that backend.

        :param \*enums: either exactly one PEP-435 compliant enumerated type
           or one or more string labels.

        :param create_constraint: defaults to False.  When creating a
           non-native enumerated type, also build a CHECK constraint on the
           database against the valid values.

           .. note:: it is strongly recommended that the CHECK constraint
              have an explicit name in order to support schema-management
              concerns.  This can be established either by setting the
              :paramref:`.Enum.name` parameter or by setting up an
              appropriate naming convention; see
              :ref:`constraint_naming_conventions` for background.

           .. versionchanged:: 1.4 - this flag now defaults to False, meaning
              no CHECK constraint is generated for a non-native enumerated
              type.

        :param metadata: Associate this type directly with a ``MetaData``
           object. For types that exist on the target database as an
           independent schema construct (PostgreSQL), this type will be
           created and dropped within ``create_all()`` and ``drop_all()``
           operations. If the type is not associated with any ``MetaData``
           object, it will associate itself with each ``Table`` in which it is
           used, and will be created when any of those individual tables are
           created, after a check is performed for its existence. The type is
           only dropped when ``drop_all()`` is called for that ``Table``
           object's metadata, however.

           The value of the :paramref:`_schema.MetaData.schema` parameter of
           the :class:`_schema.MetaData` object, if set, will be used as the
           default value of the :paramref:`_types.Enum.schema` on this object
           if an explicit value is not otherwise supplied.

           .. versionchanged:: 1.4.12 :class:`_types.Enum` inherits the
              :paramref:`_schema.MetaData.schema` parameter of the
              :class:`_schema.MetaData` object if present, when passed using
              the :paramref:`_types.Enum.metadata` parameter.

        :param name: The name of this type. This is required for PostgreSQL
           and any future supported database which requires an explicitly
           named type, or an explicitly named constraint in order to generate
           the type and/or a table that uses it. If a PEP-435 enumerated
           class was used, its name (converted to lower case) is used by
           default.

        :param native_enum: Use the database's native ENUM type when
           available. Defaults to True. When False, uses VARCHAR + check
           constraint for all backends. When False, the VARCHAR length can be
           controlled with :paramref:`.Enum.length`; currently "length" is
           ignored if native_enum=True.

        :param length: Allows specifying a custom length for the VARCHAR
           when a non-native enumeration datatype is used.  By default it uses
           the length of the longest value.

           .. versionchanged:: 2.0.0 The :paramref:`.Enum.length` parameter
              is used unconditionally for ``VARCHAR`` rendering regardless of
              the :paramref:`.Enum.native_enum` parameter, for those backends
              where ``VARCHAR`` is used for enumerated datatypes.


        :param schema: Schema name of this type. For types that exist on the
           target database as an independent schema construct (PostgreSQL),
           this parameter specifies the named schema in which the type is
           present.

           If not present, the schema name will be taken from the
           :class:`_schema.MetaData` collection if passed as
           :paramref:`_types.Enum.metadata`, for a :class:`_schema.MetaData`
           that includes the :paramref:`_schema.MetaData.schema` parameter.

           .. versionchanged:: 1.4.12 :class:`_types.Enum` inherits the
              :paramref:`_schema.MetaData.schema` parameter of the
              :class:`_schema.MetaData` object if present, when passed using
              the :paramref:`_types.Enum.metadata` parameter.

           Otherwise, if the :paramref:`_types.Enum.inherit_schema` flag is set
           to ``True``, the schema will be inherited from the associated
           :class:`_schema.Table` object if any; when
           :paramref:`_types.Enum.inherit_schema` is at its default of
           ``False``, the owning table's schema is **not** used.


        :param quote: Set explicit quoting preferences for the type's name.

        :param inherit_schema: When ``True``, the "schema" from the owning
           :class:`_schema.Table`
           will be copied to the "schema" attribute of this
           :class:`.Enum`, replacing whatever value was passed for the
           ``schema`` attribute.   This also takes effect when using the
           :meth:`_schema.Table.to_metadata` operation.

        :param validate_strings: when True, string values that are being
           passed to the database in a SQL statement will be checked
           for validity against the list of enumerated values.  Unrecognized
           values will result in a ``LookupError`` being raised.

        :param values_callable: A callable which will be passed the PEP-435
           compliant enumerated type, which should then return a list of string
           values to be persisted. This allows for alternate usages such as
           using the string value of an enum to be persisted to the database
           instead of its name. The callable must return the values to be
           persisted in the same order as iterating through the Enum's
           ``__member__`` attribute. For example
           ``lambda x: [i.value for i in x]``.

           .. versionadded:: 1.2.3

        :param sort_key_function: a Python callable which may be used as the
           "key" argument in the Python ``sorted()`` built-in.   The SQLAlchemy
           ORM requires that primary key columns which are mapped must
           be sortable in some way.  When using an unsortable enumeration
           object such as a Python 3 ``Enum`` object, this parameter may be
           used to set a default sort key function for the objects.  By
           default, the database value of the enumeration is used as the
           sorting function.

           .. versionadded:: 1.3.8

        :param omit_aliases: A boolean that when true will remove aliases from
           pep 435 enums. defaults to ``True``.

           .. versionchanged:: 2.0 This parameter now defaults to True.

        """
        self._enum_init(enums, kw)

    @property
    def _enums_argument(self):
        if self.enum_class is not None:
            return [self.enum_class]
        else:
            return self.enums

    def _enum_init(
        self, enums: Sequence[Union[str, type[enum.Enum]]], kw: dict[str, Any]
    ) -> None:
        """internal init for :class:`.Enum` and subclasses.

        friendly init helper used by subclasses to remove
        all the Enum-specific keyword arguments from kw.  Allows all
        other arguments in kw to pass through.

        """
        self.native_enum = kw.pop("native_enum", True)
        self.create_constraint = kw.pop("create_constraint", False)
        self.values_callable: Optional[
            Callable[[type[enum.Enum]], Sequence[str]]
        ] = kw.pop("values_callable", None)
        self._sort_key_function = kw.pop("sort_key_function", NO_ARG)
        length_arg = kw.pop("length", NO_ARG)
        self._omit_aliases = kw.pop("omit_aliases", True)
        _disable_warnings = kw.pop("_disable_warnings", False)
        values, objects = self._parse_into_values(enums, kw)
        self._setup_for_values(values, objects, kw)

        self.validate_strings = kw.pop("validate_strings", False)

        if self.enums:
            self._default_length = length = max(len(x) for x in self.enums)
        else:
            self._default_length = length = 0

        if length_arg is not NO_ARG:
            if (
                not _disable_warnings
                and length_arg is not None
                and length_arg < length
            ):
                raise ValueError(
                    "When provided, length must be larger or equal"
                    " than the length of the longest enum value. %s < %s"
                    % (length_arg, length)
                )
            length = length_arg

        self._valid_lookup[None] = self._object_lookup[None] = None

        super().__init__(length=length)

        # assign name to the given enum class if no other name, and this
        # enum is not an "empty" enum.  if the enum is "empty" we assume
        # this is a template enum that will be used to generate
        # new Enum classes.
        if self.enum_class and values:
            kw.setdefault("name", self.enum_class.__name__.lower())  # type: ignore[union-attr] # noqa: E501
        SchemaType.__init__(
            self,
            name=kw.pop("name", None),
            schema=kw.pop("schema", None),
            metadata=kw.pop("metadata", None),
            inherit_schema=kw.pop("inherit_schema", False),
            quote=kw.pop("quote", None),
            _create_events=kw.pop("_create_events", True),
            _adapted_from=kw.pop("_adapted_from", None),
        )

    def _parse_into_values(
        self, enums: Sequence[Union[str, type[enum.Enum]]], kw: Any
    ) -> tuple[Sequence[str], Union[Sequence[enum.Enum], Sequence[str]]]:
        if not enums and "_enums" in kw:
            enums = kw.pop("_enums")

        if len(enums) == 1 and hasattr(enums[0], "__members__"):
            self.enum_class = enums[0]

            _members = self.enum_class.__members__

            if self._omit_aliases is True:
                # remove aliases
                members = OrderedDict(
                    (n, v) for n, v in _members.items() if v.name == n
                )
            else:
                members = _members  # type: ignore[assignment]
            if self.values_callable:
                values = self.values_callable(self.enum_class)  # type: ignore[arg-type] # noqa: E501
            else:
                values = list(members)
            objects = [members[k] for k in members]
            return values, objects
        else:
            self.enum_class = None
            return enums, enums  # type: ignore[return-value]

    def _resolve_for_literal(self, value: Any) -> Enum:
        tv = type(value)
        typ = self._resolve_for_python_type(tv, tv, tv)
        assert typ is not None
        return typ

    def _resolve_for_python_type(
        self,
        python_type: Type[Any],
        matched_on: _MatchedOnType,
        matched_on_flattened: Type[Any],
    ) -> Optional[Enum]:
        # "generic form" indicates we were placed in a type map
        # as ``sqlalchemy.Enum(enum.Enum)`` which indicates we need to
        # get enumerated values from the datatype
        we_are_generic_form = self._enums_argument == [enum.Enum]

        native_enum = None

        def process_literal(pt):
            # for a literal, where we need to get its contents, parse it out.
            enum_args = get_args(pt)
            bad_args = [arg for arg in enum_args if not isinstance(arg, str)]
            if bad_args:
                raise exc.ArgumentError(
                    f"Can't create string-based Enum datatype from non-string "
                    f"values: {', '.join(repr(x) for x in bad_args)}.  Please "
                    f"provide an explicit Enum datatype for this Python type"
                )
            native_enum = False
            return enum_args, native_enum

        if not we_are_generic_form and python_type is matched_on:
            # if we have enumerated values, and the incoming python
            # type is exactly the one that matched in the type map,
            # then we use these enumerated values and dont try to parse
            # what's incoming
            enum_args = self._enums_argument

        elif is_literal(python_type):
            enum_args, native_enum = process_literal(python_type)
        elif is_pep695(python_type):
            value = python_type.__value__
            if is_pep695(value):
                new_value = value
                while is_pep695(new_value):
                    new_value = new_value.__value__
                if is_literal(new_value):
                    value = new_value
                    warn_deprecated(
                        f"Mapping recursive TypeAliasType '{python_type}' "
                        "that resolve to literal to generate an Enum is "
                        "deprecated. SQLAlchemy 2.1 will not support this "
                        "use case. Please avoid using recursing "
                        "TypeAliasType.",
                        "2.0",
                    )
            if not is_literal(value):
                raise exc.ArgumentError(
                    f"Can't associate TypeAliasType '{python_type}' to an "
                    "Enum since it's not a direct alias of a Literal. Only "
                    "aliases in this form `type my_alias = Literal['a', "
                    "'b']` are supported when generating Enums."
                )
            enum_args, native_enum = process_literal(value)

        elif isinstance(python_type, type) and issubclass(
            python_type, enum.Enum
        ):
            # same for an enum.Enum
            enum_args = [python_type]

        else:
            enum_args = self._enums_argument

        # make a new Enum that looks like this one.
        # arguments or other rules
        kw = self._make_enum_kw({})

        if native_enum is False:
            kw["native_enum"] = False

        kw["length"] = NO_ARG if self.length == 0 else self.length
        return cast(
            Enum,
            self._generic_type_affinity(_enums=enum_args, **kw),  # type: ignore  # noqa: E501
        )

    def _setup_for_values(
        self,
        values: Sequence[str],
        objects: Union[Sequence[enum.Enum], Sequence[str]],
        kw: Any,
    ) -> None:
        self.enums = list(values)

        self._valid_lookup: dict[
            Union[enum.Enum, str, None], Optional[str]
        ] = dict(zip(reversed(objects), reversed(values)))

        self._object_lookup: dict[
            Optional[str], Union[enum.Enum, str, None]
        ] = dict(zip(values, objects))

        self._valid_lookup.update(
            [
                (value, self._valid_lookup[self._object_lookup[value]])
                for value in values
            ]
        )

    @property
    def sort_key_function(self):
        if self._sort_key_function is NO_ARG:
            return self._db_value_for_elem
        else:
            return self._sort_key_function

    @property
    def native(self):
        return self.native_enum

    def _db_value_for_elem(self, elem):
        try:
            return self._valid_lookup[elem]
        except KeyError as err:
            # for unknown string values, we return as is.  While we can
            # validate these if we wanted, that does not allow for lesser-used
            # end-user use cases, such as using a LIKE comparison with an enum,
            # or for an application that wishes to apply string tests to an
            # ENUM (see [ticket:3725]).  While we can decide to differentiate
            # here between an INSERT statement and a criteria used in a SELECT,
            # for now we're staying conservative w/ behavioral changes (perhaps
            # someone has a trigger that handles strings on INSERT)
            if not self.validate_strings and isinstance(elem, str):
                return elem
            else:
                raise LookupError(
                    "'%s' is not among the defined enum values. "
                    "Enum name: %s. Possible values: %s"
                    % (
                        elem,
                        self.name,
                        langhelpers.repr_tuple_names(self.enums),
                    )
                ) from err

    class Comparator(String.Comparator[str]):
        __slots__ = ()

        type: String

        def _adapt_expression(
            self,
            op: OperatorType,
            other_comparator: TypeEngine.Comparator[Any],
        ) -> Tuple[OperatorType, TypeEngine[Any]]:
            op, typ = super()._adapt_expression(op, other_comparator)
            if op is operators.concat_op:
                typ = String(self.type.length)
            return op, typ

    comparator_factory = Comparator

    def _object_value_for_elem(self, elem: str) -> Union[str, enum.Enum]:
        try:
            # Value will not be None beacuse key is not None
            return self._object_lookup[elem]  # type: ignore[return-value]
        except KeyError as err:
            raise LookupError(
                "'%s' is not among the defined enum values. "
                "Enum name: %s. Possible values: %s"
                % (
                    elem,
                    self.name,
                    langhelpers.repr_tuple_names(self.enums),
                )
            ) from err

    def __repr__(self):
        return util.generic_repr(
            self,
            additional_kw=[
                ("native_enum", True),
                ("create_constraint", False),
                ("length", self._default_length),
            ],
            to_inspect=[Enum, SchemaType],
        )

    def as_generic(self, allow_nulltype=False):
        try:
            args = self.enums
        except AttributeError:
            raise NotImplementedError(
                "TypeEngine.as_generic() heuristic "
                "is undefined for types that inherit Enum but do not have "
                "an `enums` attribute."
            ) from None

        return util.constructor_copy(
            self, self._generic_type_affinity, *args, _disable_warnings=True
        )

    def _make_enum_kw(self, kw):
        kw.setdefault("validate_strings", self.validate_strings)
        if self.name:
            kw.setdefault("name", self.name)
        kw.setdefault("schema", self.schema)
        kw.setdefault("inherit_schema", self.inherit_schema)
        kw.setdefault("metadata", self.metadata)
        kw.setdefault("native_enum", self.native_enum)
        kw.setdefault("values_callable", self.values_callable)
        kw.setdefault("create_constraint", self.create_constraint)
        kw.setdefault("length", self.length)
        kw.setdefault("omit_aliases", self._omit_aliases)
        return kw

    def adapt_to_emulated(self, impltype, **kw):
        self._make_enum_kw(kw)
        kw["_disable_warnings"] = True
        kw.setdefault("_create_events", False)
        assert "_enums" in kw
        return impltype(**kw)

    def adapt(self, cls, **kw):
        kw["_enums"] = self._enums_argument
        kw["_disable_warnings"] = True
        return super().adapt(cls, **kw)

    def _should_create_constraint(self, compiler, **kw):
        if not self._is_impl_for_variant(compiler.dialect, kw):
            return False
        return (
            not self.native_enum or not compiler.dialect.supports_native_enum
        )

    @util.preload_module("sqlalchemy.sql.schema")
    def _set_table(self, column, table):
        schema = util.preloaded.sql_schema
        SchemaType._set_table(self, column, table)

        if not self.create_constraint:
            return

        variant_mapping = self._variant_mapping_for_set_table(column)

        e = schema.CheckConstraint(
            type_coerce(column, String()).in_(self.enums),
            name=_NONE_NAME if self.name is None else self.name,
            _create_rule=util.portable_instancemethod(
                self._should_create_constraint,
                {"variant_mapping": variant_mapping},
            ),
            _type_bound=True,
        )
        assert e.table is table

    def literal_processor(self, dialect):
        parent_processor = super().literal_processor(dialect)

        def process(value):
            value = self._db_value_for_elem(value)
            if parent_processor:
                value = parent_processor(value)
            return value

        return process

    def bind_processor(self, dialect):
        parent_processor = super().bind_processor(dialect)

        def process(value):
            value = self._db_value_for_elem(value)
            if parent_processor:
                value = parent_processor(value)
            return value

        return process

    def result_processor(self, dialect, coltype):
        parent_processor = super().result_processor(dialect, coltype)

        def process(value):
            if parent_processor:
                value = parent_processor(value)

            value = self._object_value_for_elem(value)
            return value

        return process

    def copy(self, **kw):
        return SchemaType.copy(self, **kw)

    @property
    def python_type(self):
        if self.enum_class:
            return self.enum_class
        else:
            return super().python_type


class PickleType(TypeDecorator[object]):
    """Holds Python objects, which are serialized using pickle.

    PickleType builds upon the Binary type to apply Python's
    ``pickle.dumps()`` to incoming objects, and ``pickle.loads()`` on
    the way out, allowing any pickleable Python object to be stored as
    a serialized binary field.

    To allow ORM change events to propagate for elements associated
    with :class:`.PickleType`, see :ref:`mutable_toplevel`.

    """

    impl = LargeBinary
    cache_ok = True

    def __init__(
        self,
        protocol: int = pickle.HIGHEST_PROTOCOL,
        pickler: Any = None,
        comparator: Optional[Callable[[Any, Any], bool]] = None,
        impl: Optional[_TypeEngineArgument[Any]] = None,
    ):
        """
        Construct a PickleType.

        :param protocol: defaults to ``pickle.HIGHEST_PROTOCOL``.

        :param pickler: defaults to pickle.  May be any object with
          pickle-compatible ``dumps`` and ``loads`` methods.

        :param comparator: a 2-arg callable predicate used
          to compare values of this type.  If left as ``None``,
          the Python "equals" operator is used to compare values.

        :param impl: A binary-storing :class:`_types.TypeEngine` class or
          instance to use in place of the default :class:`_types.LargeBinary`.
          For example the :class: `_mysql.LONGBLOB` class may be more effective
          when using MySQL.

          .. versionadded:: 1.4.20

        """
        self.protocol = protocol
        self.pickler = pickler or pickle
        self.comparator = comparator
        super().__init__()

        if impl:
            # custom impl is not necessarily a LargeBinary subclass.
            # make an exception to typing for this
            self.impl = to_instance(impl)  # type: ignore

    def __reduce__(self):
        return PickleType, (self.protocol, None, self.comparator)

    def bind_processor(self, dialect):
        impl_processor = self.impl_instance.bind_processor(dialect)
        dumps = self.pickler.dumps
        protocol = self.protocol
        if impl_processor:
            fixed_impl_processor = impl_processor

            def process(value):
                if value is not None:
                    value = dumps(value, protocol)
                return fixed_impl_processor(value)

        else:

            def process(value):
                if value is not None:
                    value = dumps(value, protocol)
                return value

        return process

    def result_processor(self, dialect, coltype):
        impl_processor = self.impl_instance.result_processor(dialect, coltype)
        loads = self.pickler.loads
        if impl_processor:
            fixed_impl_processor = impl_processor

            def process(value):
                value = fixed_impl_processor(value)
                if value is None:
                    return None
                return loads(value)

        else:

            def process(value):
                if value is None:
                    return None
                return loads(value)

        return process

    def compare_values(self, x, y):
        if self.comparator:
            return self.comparator(x, y)
        else:
            return x == y


class Boolean(SchemaType, Emulated, TypeEngine[bool]):
    """A bool datatype.

    :class:`.Boolean` typically uses BOOLEAN or SMALLINT on the DDL side,
    and on the Python side deals in ``True`` or ``False``.

    The :class:`.Boolean` datatype currently has two levels of assertion
    that the values persisted are simple true/false values.  For all
    backends, only the Python values ``None``, ``True``, ``False``, ``1``
    or ``0`` are accepted as parameter values.   For those backends that
    don't support a "native boolean" datatype, an option exists to
    also create a CHECK constraint on the target column

    .. versionchanged:: 1.2 the :class:`.Boolean` datatype now asserts that
       incoming Python values are already in pure boolean form.


    """

    __visit_name__ = "boolean"
    native = True

    def __init__(
        self,
        create_constraint: bool = False,
        name: Optional[str] = None,
        _create_events: bool = True,
        _adapted_from: Optional[SchemaType] = None,
    ):
        """Construct a Boolean.

        :param create_constraint: defaults to False.  If the boolean
          is generated as an int/smallint, also create a CHECK constraint
          on the table that ensures 1 or 0 as a value.

          .. note:: it is strongly recommended that the CHECK constraint
             have an explicit name in order to support schema-management
             concerns.  This can be established either by setting the
             :paramref:`.Boolean.name` parameter or by setting up an
             appropriate naming convention; see
             :ref:`constraint_naming_conventions` for background.

          .. versionchanged:: 1.4 - this flag now defaults to False, meaning
             no CHECK constraint is generated for a non-native enumerated
             type.

        :param name: if a CHECK constraint is generated, specify
          the name of the constraint.

        """
        self.create_constraint = create_constraint
        self.name = name
        self._create_events = _create_events
        if _adapted_from:
            self.dispatch = self.dispatch._join(_adapted_from.dispatch)

    def copy(self, **kw):
        # override SchemaType.copy() to not include to_metadata logic
        return self.adapt(
            cast("Type[TypeEngine[Any]]", self.__class__),
            _create_events=True,
        )

    def _should_create_constraint(self, compiler, **kw):
        if not self._is_impl_for_variant(compiler.dialect, kw):
            return False
        return (
            not compiler.dialect.supports_native_boolean
            and compiler.dialect.non_native_boolean_check_constraint
        )

    @util.preload_module("sqlalchemy.sql.schema")
    def _set_table(self, column, table):
        schema = util.preloaded.sql_schema
        if not self.create_constraint:
            return

        variant_mapping = self._variant_mapping_for_set_table(column)

        e = schema.CheckConstraint(
            type_coerce(column, self).in_([0, 1]),
            name=_NONE_NAME if self.name is None else self.name,
            _create_rule=util.portable_instancemethod(
                self._should_create_constraint,
                {"variant_mapping": variant_mapping},
            ),
            _type_bound=True,
        )
        assert e.table is table

    @property
    def python_type(self):
        return bool

    _strict_bools = frozenset([None, True, False])

    def _strict_as_bool(self, value):
        if value not in self._strict_bools:
            if not isinstance(value, int):
                raise TypeError("Not a boolean value: %r" % (value,))
            else:
                raise ValueError(
                    "Value %r is not None, True, or False" % (value,)
                )
        return value

    def literal_processor(self, dialect):
        compiler = dialect.statement_compiler(dialect, None)
        true = compiler.visit_true(None)
        false = compiler.visit_false(None)

        def process(value):
            return true if self._strict_as_bool(value) else false

        return process

    def bind_processor(self, dialect):
        _strict_as_bool = self._strict_as_bool

        _coerce: Union[Type[bool], Type[int]]

        if dialect.supports_native_boolean:
            _coerce = bool
        else:
            _coerce = int

        def process(value):
            value = _strict_as_bool(value)
            if value is not None:
                value = _coerce(value)
            return value

        return process

    def result_processor(self, dialect, coltype):
        if dialect.supports_native_boolean:
            return None
        else:
            return processors.int_to_boolean


class _AbstractInterval(HasExpressionLookup, TypeEngine[dt.timedelta]):
    @util.memoized_property
    def _expression_adaptations(self):
        # Based on
        # https://www.postgresql.org/docs/current/static/functions-datetime.html.

        return {
            operators.add: {
                Date: DateTime,
                Interval: self.__class__,
                DateTime: DateTime,
                Time: Time,
            },
            operators.sub: {Interval: self.__class__},
            operators.mul: {Numeric: self.__class__, Float: self.__class__},
            operators.truediv: {
                Numeric: self.__class__,
                Float: self.__class__,
            },
        }

    @util.ro_non_memoized_property
    def _type_affinity(self) -> Type[Interval]:
        return Interval


class Interval(Emulated, _AbstractInterval, TypeDecorator[dt.timedelta]):
    """A type for ``datetime.timedelta()`` objects.

    The Interval type deals with ``datetime.timedelta`` objects.  In PostgreSQL
    and Oracle Database, the native ``INTERVAL`` type is used; for others, the
    value is stored as a date which is relative to the "epoch" (Jan. 1, 1970).

    Note that the ``Interval`` type does not currently provide date arithmetic
    operations on platforms which do not support interval types natively. Such
    operations usually require transformation of both sides of the expression
    (such as, conversion of both sides into integer epoch values first) which
    currently is a manual procedure (such as via
    :attr:`~sqlalchemy.sql.expression.func`).

    """

    impl = DateTime
    epoch = dt.datetime.fromtimestamp(0, dt.timezone.utc).replace(tzinfo=None)
    cache_ok = True

    def __init__(
        self,
        native: bool = True,
        second_precision: Optional[int] = None,
        day_precision: Optional[int] = None,
    ):
        """Construct an Interval object.

        :param native: when True, use the actual
          INTERVAL type provided by the database, if
          supported (currently PostgreSQL, Oracle Database).
          Otherwise, represent the interval data as
          an epoch value regardless.

        :param second_precision: For native interval types
          which support a "fractional seconds precision" parameter,
          i.e. Oracle Database and PostgreSQL

        :param day_precision: for native interval types which
          support a "day precision" parameter, i.e. Oracle Database.

        """
        super().__init__()
        self.native = native
        self.second_precision = second_precision
        self.day_precision = day_precision

    class Comparator(
        TypeDecorator.Comparator[_CT],
        _AbstractInterval.Comparator[_CT],
    ):
        __slots__ = ()

    comparator_factory = Comparator

    @property
    def python_type(self):
        return dt.timedelta

    def adapt_to_emulated(self, impltype, **kw):
        return _AbstractInterval.adapt(self, impltype, **kw)

    def coerce_compared_value(self, op, value):
        return self.impl_instance.coerce_compared_value(op, value)

    def bind_processor(
        self, dialect: Dialect
    ) -> _BindProcessorType[dt.timedelta]:
        if TYPE_CHECKING:
            assert isinstance(self.impl_instance, DateTime)
        impl_processor = self.impl_instance.bind_processor(dialect)
        epoch = self.epoch
        if impl_processor:
            fixed_impl_processor = impl_processor

            def process(
                value: Optional[dt.timedelta],
            ) -> Any:
                if value is not None:
                    dt_value = epoch + value
                else:
                    dt_value = None
                return fixed_impl_processor(dt_value)

        else:

            def process(
                value: Optional[dt.timedelta],
            ) -> Any:
                if value is not None:
                    dt_value = epoch + value
                else:
                    dt_value = None
                return dt_value

        return process

    def result_processor(
        self, dialect: Dialect, coltype: Any
    ) -> _ResultProcessorType[dt.timedelta]:
        if TYPE_CHECKING:
            assert isinstance(self.impl_instance, DateTime)
        impl_processor = self.impl_instance.result_processor(dialect, coltype)
        epoch = self.epoch
        if impl_processor:
            fixed_impl_processor = impl_processor

            def process(value: Any) -> Optional[dt.timedelta]:
                dt_value = fixed_impl_processor(value)
                if dt_value is None:
                    return None
                return dt_value - epoch

        else:

            def process(value: Any) -> Optional[dt.timedelta]:
                if value is None:
                    return None
                return value - epoch  # type: ignore

        return process


class JSON(Indexable, TypeEngine[Any]):
    """Represent a SQL JSON type.

    .. note::  :class:`_types.JSON`
       is provided as a facade for vendor-specific
       JSON types.  Since it supports JSON SQL operations, it only
       works on backends that have an actual JSON type, currently:

       * PostgreSQL - see :class:`sqlalchemy.dialects.postgresql.JSON` and
         :class:`sqlalchemy.dialects.postgresql.JSONB` for backend-specific
         notes

       * MySQL - see
         :class:`sqlalchemy.dialects.mysql.JSON` for backend-specific notes

       * SQLite as of version 3.9 - see
         :class:`sqlalchemy.dialects.sqlite.JSON` for backend-specific notes

       * Microsoft SQL Server 2016 and later - see
         :class:`sqlalchemy.dialects.mssql.JSON` for backend-specific notes

    :class:`_types.JSON` is part of the Core in support of the growing
    popularity of native JSON datatypes.

    The :class:`_types.JSON` type stores arbitrary JSON format data, e.g.::

        data_table = Table(
            "data_table",
            metadata,
            Column("id", Integer, primary_key=True),
            Column("data", JSON),
        )

        with engine.connect() as conn:
            conn.execute(
                data_table.insert(), {"data": {"key1": "value1", "key2": "value2"}}
            )

    **JSON-Specific Expression Operators**

    The :class:`_types.JSON`
    datatype provides these additional SQL operations:

    * Keyed index operations::

        data_table.c.data["some key"]

    * Integer index operations::

        data_table.c.data[3]

    * Path index operations::

        data_table.c.data[("key_1", "key_2", 5, ..., "key_n")]

    * Data casters for specific JSON element types, subsequent to an index
      or path operation being invoked::

        data_table.c.data["some key"].as_integer()

      .. versionadded:: 1.3.11

    Additional operations may be available from the dialect-specific versions
    of :class:`_types.JSON`, such as
    :class:`sqlalchemy.dialects.postgresql.JSON` and
    :class:`sqlalchemy.dialects.postgresql.JSONB` which both offer additional
    PostgreSQL-specific operations.

    **Casting JSON Elements to Other Types**

    Index operations, i.e. those invoked by calling upon the expression using
    the Python bracket operator as in ``some_column['some key']``, return an
    expression object whose type defaults to :class:`_types.JSON` by default,
    so that
    further JSON-oriented instructions may be called upon the result type.
    However, it is likely more common that an index operation is expected
    to return a specific scalar element, such as a string or integer.  In
    order to provide access to these elements in a backend-agnostic way,
    a series of data casters are provided:

    * :meth:`.JSON.Comparator.as_string` - return the element as a string

    * :meth:`.JSON.Comparator.as_boolean` - return the element as a boolean

    * :meth:`.JSON.Comparator.as_float` - return the element as a float

    * :meth:`.JSON.Comparator.as_integer` - return the element as an integer

    These data casters are implemented by supporting dialects in order to
    assure that comparisons to the above types will work as expected, such as::

        # integer comparison
        data_table.c.data["some_integer_key"].as_integer() == 5

        # boolean comparison
        data_table.c.data["some_boolean"].as_boolean() == True

    .. versionadded:: 1.3.11 Added type-specific casters for the basic JSON
       data element types.

    .. note::

        The data caster functions are new in version 1.3.11, and supersede
        the previous documented approaches of using CAST; for reference,
        this looked like::

           from sqlalchemy import cast, type_coerce
           from sqlalchemy import String, JSON

           cast(data_table.c.data["some_key"], String) == type_coerce(55, JSON)

        The above case now works directly as::

            data_table.c.data["some_key"].as_integer() == 5

        For details on the previous comparison approach within the 1.3.x
        series, see the documentation for SQLAlchemy 1.2 or the included HTML
        files in the doc/ directory of the version's distribution.

    **Detecting Changes in JSON columns when using the ORM**

    The :class:`_types.JSON` type, when used with the SQLAlchemy ORM, does not
    detect in-place mutations to the structure.  In order to detect these, the
    :mod:`sqlalchemy.ext.mutable` extension must be used, most typically
    using the :class:`.MutableDict` class.  This extension will
    allow "in-place" changes to the datastructure to produce events which
    will be detected by the unit of work.  See the example at :class:`.HSTORE`
    for a simple example involving a dictionary.

    Alternatively, assigning a JSON structure to an ORM element that
    replaces the old one will always trigger a change event.

    **Support for JSON null vs. SQL NULL**

    When working with NULL values, the :class:`_types.JSON` type recommends the
    use of two specific constants in order to differentiate between a column
    that evaluates to SQL NULL, e.g. no value, vs. the JSON-encoded string of
    ``"null"``. To insert or select against a value that is SQL NULL, use the
    constant :func:`.null`. This symbol may be passed as a parameter value
    specifically when using the :class:`_types.JSON` datatype, which contains
    special logic that interprets this symbol to mean that the column value
    should be SQL NULL as opposed to JSON ``"null"``::

        from sqlalchemy import null

        conn.execute(table.insert(), {"json_value": null()})

    To insert or select against a value that is JSON ``"null"``, use the
    constant :attr:`_types.JSON.NULL`::

        conn.execute(table.insert(), {"json_value": JSON.NULL})

    The :class:`_types.JSON` type supports a flag
    :paramref:`_types.JSON.none_as_null` which when set to True will result
    in the Python constant ``None`` evaluating to the value of SQL
    NULL, and when set to False results in the Python constant
    ``None`` evaluating to the value of JSON ``"null"``.    The Python
    value ``None`` may be used in conjunction with either
    :attr:`_types.JSON.NULL` and :func:`.null` in order to indicate NULL
    values, but care must be taken as to the value of the
    :paramref:`_types.JSON.none_as_null` in these cases.

    **Customizing the JSON Serializer**

    The JSON serializer and deserializer used by :class:`_types.JSON`
    defaults to
    Python's ``json.dumps`` and ``json.loads`` functions; in the case of the
    psycopg2 dialect, psycopg2 may be using its own custom loader function.

    In order to affect the serializer / deserializer, they are currently
    configurable at the :func:`_sa.create_engine` level via the
    :paramref:`_sa.create_engine.json_serializer` and
    :paramref:`_sa.create_engine.json_deserializer` parameters.  For example,
    to turn off ``ensure_ascii``::

        engine = create_engine(
            "sqlite://",
            json_serializer=lambda obj: json.dumps(obj, ensure_ascii=False),
        )

    .. versionchanged:: 1.3.7

        SQLite dialect's ``json_serializer`` and ``json_deserializer``
        parameters renamed from ``_json_serializer`` and
        ``_json_deserializer``.

    .. seealso::

        :class:`sqlalchemy.dialects.postgresql.JSON`

        :class:`sqlalchemy.dialects.postgresql.JSONB`

        :class:`sqlalchemy.dialects.mysql.JSON`

        :class:`sqlalchemy.dialects.sqlite.JSON`

    """  # noqa: E501

    __visit_name__ = "JSON"

    hashable = False
    NULL = util.symbol("JSON_NULL")
    """Describe the json value of NULL.

    This value is used to force the JSON value of ``"null"`` to be
    used as the value.   A value of Python ``None`` will be recognized
    either as SQL NULL or JSON ``"null"``, based on the setting
    of the :paramref:`_types.JSON.none_as_null` flag; the
    :attr:`_types.JSON.NULL`
    constant can be used to always resolve to JSON ``"null"`` regardless
    of this setting.  This is in contrast to the :func:`_expression.null`
    construct,
    which always resolves to SQL NULL.  E.g.::

        from sqlalchemy import null
        from sqlalchemy.dialects.postgresql import JSON

        # will *always* insert SQL NULL
        obj1 = MyObject(json_value=null())

        # will *always* insert JSON string "null"
        obj2 = MyObject(json_value=JSON.NULL)

        session.add_all([obj1, obj2])
        session.commit()

    In order to set JSON NULL as a default value for a column, the most
    transparent method is to use :func:`_expression.text`::

        Table(
            "my_table", metadata, Column("json_data", JSON, default=text("'null'"))
        )

    While it is possible to use :attr:`_types.JSON.NULL` in this context, the
    :attr:`_types.JSON.NULL` value will be returned as the value of the
    column,
    which in the context of the ORM or other repurposing of the default
    value, may not be desirable.  Using a SQL expression means the value
    will be re-fetched from the database within the context of retrieving
    generated defaults.


    """  # noqa: E501

    def __init__(self, none_as_null: bool = False):
        """Construct a :class:`_types.JSON` type.

        :param none_as_null=False: if True, persist the value ``None`` as a
         SQL NULL value, not the JSON encoding of ``null``. Note that when this
         flag is False, the :func:`.null` construct can still be used to
         persist a NULL value, which may be passed directly as a parameter
         value that is specially interpreted by the :class:`_types.JSON` type
         as SQL NULL::

             from sqlalchemy import null

             conn.execute(table.insert(), {"data": null()})

         .. note::

              :paramref:`_types.JSON.none_as_null` does **not** apply to the
              values passed to :paramref:`_schema.Column.default` and
              :paramref:`_schema.Column.server_default`; a value of ``None``
              passed for these parameters means "no default present".

              Additionally, when used in SQL comparison expressions, the
              Python value ``None`` continues to refer to SQL null, and not
              JSON NULL.  The :paramref:`_types.JSON.none_as_null` flag refers
              explicitly to the **persistence** of the value within an
              INSERT or UPDATE statement.   The :attr:`_types.JSON.NULL`
              value should be used for SQL expressions that wish to compare to
              JSON null.

         .. seealso::

              :attr:`.types.JSON.NULL`

        """
        self.none_as_null = none_as_null

    class JSONElementType(TypeEngine[Any]):
        """Common function for index / path elements in a JSON expression."""

        _integer = Integer()
        _string = String()

        def string_bind_processor(self, dialect):
            return self._string._cached_bind_processor(dialect)

        def string_literal_processor(self, dialect):
            return self._string._cached_literal_processor(dialect)

        def bind_processor(self, dialect):
            int_processor = self._integer._cached_bind_processor(dialect)
            string_processor = self.string_bind_processor(dialect)

            def process(value):
                if int_processor and isinstance(value, int):
                    value = int_processor(value)
                elif string_processor and isinstance(value, str):
                    value = string_processor(value)
                return value

            return process

        def literal_processor(self, dialect):
            int_processor = self._integer._cached_literal_processor(dialect)
            string_processor = self.string_literal_processor(dialect)

            def process(value):
                if int_processor and isinstance(value, int):
                    value = int_processor(value)
                elif string_processor and isinstance(value, str):
                    value = string_processor(value)
                else:
                    raise NotImplementedError()

                return value

            return process

    class JSONIndexType(JSONElementType):
        """Placeholder for the datatype of a JSON index value.

        This allows execution-time processing of JSON index values
        for special syntaxes.

        """

    class JSONIntIndexType(JSONIndexType):
        """Placeholder for the datatype of a JSON index value.

        This allows execution-time processing of JSON index values
        for special syntaxes.

        """

    class JSONStrIndexType(JSONIndexType):
        """Placeholder for the datatype of a JSON index value.

        This allows execution-time processing of JSON index values
        for special syntaxes.

        """

    class JSONPathType(JSONElementType):
        """Placeholder type for JSON path operations.

        This allows execution-time processing of a path-based
        index value into a specific SQL syntax.

        """

        __visit_name__ = "json_path"

    class Comparator(Indexable.Comparator[_T], Concatenable.Comparator[_T]):
        """Define comparison operations for :class:`_types.JSON`."""

        __slots__ = ()

        def _setup_getitem(self, index):
            if not isinstance(index, str) and isinstance(
                index, collections_abc.Sequence
            ):
                index = coercions.expect(
                    roles.BinaryElementRole,
                    index,
                    expr=self.expr,
                    operator=operators.json_path_getitem_op,
                    bindparam_type=JSON.JSONPathType,
                )

                operator = operators.json_path_getitem_op
            else:
                index = coercions.expect(
                    roles.BinaryElementRole,
                    index,
                    expr=self.expr,
                    operator=operators.json_getitem_op,
                    bindparam_type=(
                        JSON.JSONIntIndexType
                        if isinstance(index, int)
                        else JSON.JSONStrIndexType
                    ),
                )
                operator = operators.json_getitem_op

            return operator, index, self.type

        def as_boolean(self):
            """Consider an indexed value as boolean.

            This is similar to using :class:`_sql.type_coerce`, and will
            usually not apply a ``CAST()``.

            e.g.::

                stmt = select(mytable.c.json_column["some_data"].as_boolean()).where(
                    mytable.c.json_column["some_data"].as_boolean() == True
                )

            .. versionadded:: 1.3.11

            """  # noqa: E501
            return self._binary_w_type(Boolean(), "as_boolean")

        def as_string(self):
            """Consider an indexed value as string.

            This is similar to using :class:`_sql.type_coerce`, and will
            usually not apply a ``CAST()``.

            e.g.::

                stmt = select(mytable.c.json_column["some_data"].as_string()).where(
                    mytable.c.json_column["some_data"].as_string() == "some string"
                )

            .. versionadded:: 1.3.11

            """  # noqa: E501
            return self._binary_w_type(Unicode(), "as_string")

        def as_integer(self):
            """Consider an indexed value as integer.

            This is similar to using :class:`_sql.type_coerce`, and will
            usually not apply a ``CAST()``.

            e.g.::

                stmt = select(mytable.c.json_column["some_data"].as_integer()).where(
                    mytable.c.json_column["some_data"].as_integer() == 5
                )

            .. versionadded:: 1.3.11

            """  # noqa: E501
            return self._binary_w_type(Integer(), "as_integer")

        def as_float(self):
            """Consider an indexed value as float.

            This is similar to using :class:`_sql.type_coerce`, and will
            usually not apply a ``CAST()``.

            e.g.::

                stmt = select(mytable.c.json_column["some_data"].as_float()).where(
                    mytable.c.json_column["some_data"].as_float() == 29.75
                )

            .. versionadded:: 1.3.11

            """  # noqa: E501
            return self._binary_w_type(Float(), "as_float")

        def as_numeric(self, precision, scale, asdecimal=True):
            """Consider an indexed value as numeric/decimal.

            This is similar to using :class:`_sql.type_coerce`, and will
            usually not apply a ``CAST()``.

            e.g.::

                stmt = select(mytable.c.json_column["some_data"].as_numeric(10, 6)).where(
                    mytable.c.json_column["some_data"].as_numeric(10, 6) == 29.75
                )

            .. versionadded:: 1.4.0b2

            """  # noqa: E501
            return self._binary_w_type(
                Numeric(precision, scale, asdecimal=asdecimal), "as_numeric"
            )

        def as_json(self):
            """Consider an indexed value as JSON.

            This is similar to using :class:`_sql.type_coerce`, and will
            usually not apply a ``CAST()``.

            e.g.::

                stmt = select(mytable.c.json_column["some_data"].as_json())

            This is typically the default behavior of indexed elements in any
            case.

            Note that comparison of full JSON structures may not be
            supported by all backends.

            .. versionadded:: 1.3.11

            """
            return self.expr

        def _binary_w_type(self, typ, method_name):
            if not isinstance(
                self.expr, elements.BinaryExpression
            ) or self.expr.operator not in (
                operators.json_getitem_op,
                operators.json_path_getitem_op,
            ):
                raise exc.InvalidRequestError(
                    "The JSON cast operator JSON.%s() only works with a JSON "
                    "index expression e.g. col['q'].%s()"
                    % (method_name, method_name)
                )
            expr = self.expr._clone()
            expr.type = typ
            return expr

    comparator_factory = Comparator

    @property
    def python_type(self):
        return dict

    @property  # type: ignore  # mypy property bug
    def should_evaluate_none(self):
        """Alias of :attr:`_types.JSON.none_as_null`"""
        return not self.none_as_null

    @should_evaluate_none.setter
    def should_evaluate_none(self, value):
        self.none_as_null = not value

    @util.memoized_property
    def _str_impl(self):
        return String()

    def _make_bind_processor(self, string_process, json_serializer):
        if string_process:

            def process(value):
                if value is self.NULL:
                    value = None
                elif isinstance(value, elements.Null) or (
                    value is None and self.none_as_null
                ):
                    return None

                serialized = json_serializer(value)
                return string_process(serialized)

        else:

            def process(value):
                if value is self.NULL:
                    value = None
                elif isinstance(value, elements.Null) or (
                    value is None and self.none_as_null
                ):
                    return None

                return json_serializer(value)

        return process

    def bind_processor(self, dialect):
        string_process = self._str_impl.bind_processor(dialect)
        json_serializer = dialect._json_serializer or json.dumps

        return self._make_bind_processor(string_process, json_serializer)

    def result_processor(self, dialect, coltype):
        string_process = self._str_impl.result_processor(dialect, coltype)
        json_deserializer = dialect._json_deserializer or json.loads

        def process(value):
            if value is None:
                return None
            if string_process:
                value = string_process(value)
            return json_deserializer(value)

        return process


class ARRAY(
    SchemaEventTarget, Indexable, Concatenable, TypeEngine[Sequence[Any]]
):
    """Represent a SQL Array type.

    .. note::  This type serves as the basis for all ARRAY operations.
       However, currently **only the PostgreSQL backend has support for SQL
       arrays in SQLAlchemy**. It is recommended to use the PostgreSQL-specific
       :class:`sqlalchemy.dialects.postgresql.ARRAY` type directly when using
       ARRAY types with PostgreSQL, as it provides additional operators
       specific to that backend.

    :class:`_types.ARRAY` is part of the Core in support of various SQL
    standard functions such as :class:`_functions.array_agg`
    which explicitly involve
    arrays; however, with the exception of the PostgreSQL backend and possibly
    some third-party dialects, no other SQLAlchemy built-in dialect has support
    for this type.

    An :class:`_types.ARRAY` type is constructed given the "type"
    of element::

        mytable = Table("mytable", metadata, Column("data", ARRAY(Integer)))

    The above type represents an N-dimensional array,
    meaning a supporting backend such as PostgreSQL will interpret values
    with any number of dimensions automatically.   To produce an INSERT
    construct that passes in a 1-dimensional array of integers::

        connection.execute(mytable.insert(), {"data": [1, 2, 3]})

    The :class:`_types.ARRAY` type can be constructed given a fixed number
    of dimensions::

        mytable = Table(
            "mytable", metadata, Column("data", ARRAY(Integer, dimensions=2))
        )

    Sending a number of dimensions is optional, but recommended if the
    datatype is to represent arrays of more than one dimension.  This number
    is used:

    * When emitting the type declaration itself to the database, e.g.
      ``INTEGER[][]``

    * When translating Python values to database values, and vice versa, e.g.
      an ARRAY of :class:`.Unicode` objects uses this number to efficiently
      access the string values inside of array structures without resorting
      to per-row type inspection

    * When used with the Python ``getitem`` accessor, the number of dimensions
      serves to define the kind of type that the ``[]`` operator should
      return, e.g. for an ARRAY of INTEGER with two dimensions::

          >>> expr = table.c.column[5]  # returns ARRAY(Integer, dimensions=1)
          >>> expr = expr[6]  # returns Integer

    For 1-dimensional arrays, an :class:`_types.ARRAY` instance with no
    dimension parameter will generally assume single-dimensional behaviors.

    SQL expressions of type :class:`_types.ARRAY` have support for "index" and
    "slice" behavior.  The ``[]`` operator produces expression
    constructs which will produce the appropriate SQL, both for
    SELECT statements::

        select(mytable.c.data[5], mytable.c.data[2:7])

    as well as UPDATE statements when the :meth:`_expression.Update.values`
    method is used::

        mytable.update().values(
            {mytable.c.data[5]: 7, mytable.c.data[2:7]: [1, 2, 3]}
        )

    Indexed access is one-based by default;
    for zero-based index conversion, set :paramref:`_types.ARRAY.zero_indexes`.

    The :class:`_types.ARRAY` type also provides for the operators
    :meth:`.types.ARRAY.Comparator.any` and
    :meth:`.types.ARRAY.Comparator.all`. The PostgreSQL-specific version of
    :class:`_types.ARRAY` also provides additional operators.

    .. container:: topic

        **Detecting Changes in ARRAY columns when using the ORM**

        The :class:`_sqltypes.ARRAY` type, when used with the SQLAlchemy ORM,
        does not detect in-place mutations to the array. In order to detect
        these, the :mod:`sqlalchemy.ext.mutable` extension must be used, using
        the :class:`.MutableList` class::

            from sqlalchemy import ARRAY
            from sqlalchemy.ext.mutable import MutableList


            class SomeOrmClass(Base):
                # ...

                data = Column(MutableList.as_mutable(ARRAY(Integer)))

        This extension will allow "in-place" changes such to the array
        such as ``.append()`` to produce events which will be detected by the
        unit of work.  Note that changes to elements **inside** the array,
        including subarrays that are mutated in place, are **not** detected.

        Alternatively, assigning a new array value to an ORM element that
        replaces the old one will always trigger a change event.

    .. seealso::

        :class:`sqlalchemy.dialects.postgresql.ARRAY`

    """

    __visit_name__ = "ARRAY"

    _is_array = True

    zero_indexes = False
    """If True, Python zero-based indexes should be interpreted as one-based
    on the SQL expression side."""

    def __init__(
        self,
        item_type: _TypeEngineArgument[Any],
        as_tuple: bool = False,
        dimensions: Optional[int] = None,
        zero_indexes: bool = False,
    ):
        """Construct an :class:`_types.ARRAY`.

        E.g.::

          Column("myarray", ARRAY(Integer))

        Arguments are:

        :param item_type: The data type of items of this array. Note that
          dimensionality is irrelevant here, so multi-dimensional arrays like
          ``INTEGER[][]``, are constructed as ``ARRAY(Integer)``, not as
          ``ARRAY(ARRAY(Integer))`` or such.

        :param as_tuple=False: Specify whether return results
          should be converted to tuples from lists.  This parameter is
          not generally needed as a Python list corresponds well
          to a SQL array.

        :param dimensions: if non-None, the ARRAY will assume a fixed
         number of dimensions.   This impacts how the array is declared
         on the database, how it goes about interpreting Python and
         result values, as well as how expression behavior in conjunction
         with the "getitem" operator works.  See the description at
         :class:`_types.ARRAY` for additional detail.

        :param zero_indexes=False: when True, index values will be converted
         between Python zero-based and SQL one-based indexes, e.g.
         a value of one will be added to all index values before passing
         to the database.

        """
        if isinstance(item_type, ARRAY):
            raise ValueError(
                "Do not nest ARRAY types; ARRAY(basetype) "
                "handles multi-dimensional arrays of basetype"
            )
        if isinstance(item_type, type):
            item_type = item_type()
        self.item_type = item_type
        self.as_tuple = as_tuple
        self.dimensions = dimensions
        self.zero_indexes = zero_indexes

    class Comparator(
        Indexable.Comparator[Sequence[Any]],
        Concatenable.Comparator[Sequence[Any]],
    ):
        """Define comparison operations for :class:`_types.ARRAY`.

        More operators are available on the dialect-specific form
        of this type.  See :class:`.postgresql.ARRAY.Comparator`.

        """

        __slots__ = ()

        type: ARRAY

        def _setup_getitem(self, index):
            arr_type = self.type

            return_type: TypeEngine[Any]

            if isinstance(index, slice):
                return_type = arr_type
                if arr_type.zero_indexes:
                    index = slice(index.start + 1, index.stop + 1, index.step)
                slice_ = Slice(
                    index.start, index.stop, index.step, _name=self.expr.key
                )
                return operators.getitem, slice_, return_type
            else:
                if arr_type.zero_indexes:
                    index += 1
                if arr_type.dimensions is None or arr_type.dimensions == 1:
                    return_type = arr_type.item_type
                else:
                    adapt_kw = {"dimensions": arr_type.dimensions - 1}
                    return_type = arr_type.adapt(
                        arr_type.__class__, **adapt_kw
                    )

                return operators.getitem, index, return_type

        def contains(self, *arg, **kw):
            """``ARRAY.contains()`` not implemented for the base ARRAY type.
            Use the dialect-specific ARRAY type.

            .. seealso::

                :class:`_postgresql.ARRAY` - PostgreSQL specific version.
            """
            raise NotImplementedError(
                "ARRAY.contains() not implemented for the base "
                "ARRAY type; please use the dialect-specific ARRAY type"
            )

        @util.preload_module("sqlalchemy.sql.elements")
        def any(self, other, operator=None):
            """Return ``other operator ANY (array)`` clause.

            .. legacy:: This method is an :class:`_types.ARRAY` - specific
                construct that is now superseded by the :func:`_sql.any_`
                function, which features a different calling style. The
                :func:`_sql.any_` function is also mirrored at the method level
                via the :meth:`_sql.ColumnOperators.any_` method.

            Usage of array-specific :meth:`_types.ARRAY.Comparator.any`
            is as follows::

                from sqlalchemy.sql import operators

                conn.execute(
                    select(table.c.data).where(table.c.data.any(7, operator=operators.lt))
                )

            :param other: expression to be compared
            :param operator: an operator object from the
             :mod:`sqlalchemy.sql.operators`
             package, defaults to :func:`.operators.eq`.

            .. seealso::

                :func:`_expression.any_`

                :meth:`.types.ARRAY.Comparator.all`

            """  # noqa: E501
            elements = util.preloaded.sql_elements
            operator = operator if operator else operators.eq

            arr_type = self.type

            return elements.CollectionAggregate._create_any(self.expr).operate(
                operators.mirror(operator),
                coercions.expect(
                    roles.BinaryElementRole,
                    element=other,
                    operator=operator,
                    expr=self.expr,
                    bindparam_type=arr_type.item_type,
                ),
            )

        @util.preload_module("sqlalchemy.sql.elements")
        def all(self, other, operator=None):
            """Return ``other operator ALL (array)`` clause.

            .. legacy:: This method is an :class:`_types.ARRAY` - specific
                construct that is now superseded by the :func:`_sql.all_`
                function, which features a different calling style. The
                :func:`_sql.all_` function is also mirrored at the method level
                via the :meth:`_sql.ColumnOperators.all_` method.

            Usage of array-specific :meth:`_types.ARRAY.Comparator.all`
            is as follows::

                from sqlalchemy.sql import operators

                conn.execute(
                    select(table.c.data).where(table.c.data.all(7, operator=operators.lt))
                )

            :param other: expression to be compared
            :param operator: an operator object from the
             :mod:`sqlalchemy.sql.operators`
             package, defaults to :func:`.operators.eq`.

            .. seealso::

                :func:`_expression.all_`

                :meth:`.types.ARRAY.Comparator.any`

            """  # noqa: E501
            elements = util.preloaded.sql_elements
            operator = operator if operator else operators.eq

            arr_type = self.type

            return elements.CollectionAggregate._create_all(self.expr).operate(
                operators.mirror(operator),
                coercions.expect(
                    roles.BinaryElementRole,
                    element=other,
                    operator=operator,
                    expr=self.expr,
                    bindparam_type=arr_type.item_type,
                ),
            )

    comparator_factory = Comparator

    @property
    def hashable(self):
        return self.as_tuple

    @property
    def python_type(self):
        return list

    def compare_values(self, x, y):
        return x == y

    def _set_parent(self, parent, outer=False, **kw):
        """Support SchemaEventTarget"""

        if not outer and isinstance(self.item_type, SchemaEventTarget):
            self.item_type._set_parent(parent, **kw)

    def _set_parent_with_dispatch(self, parent, **kw):
        """Support SchemaEventTarget"""

        super()._set_parent_with_dispatch(parent, outer=True)

        if isinstance(self.item_type, SchemaEventTarget):
            self.item_type._set_parent_with_dispatch(parent)

    def literal_processor(self, dialect):
        item_proc = self.item_type.dialect_impl(dialect).literal_processor(
            dialect
        )
        if item_proc is None:
            return None

        def to_str(elements):
            return f"[{', '.join(elements)}]"

        def process(value):
            inner = self._apply_item_processor(
                value, item_proc, self.dimensions, to_str
            )
            return inner

        return process

    def _apply_item_processor(self, arr, itemproc, dim, collection_callable):
        """Helper method that can be used by bind_processor(),
        literal_processor(), etc. to apply an item processor to elements of
        an array value, taking into account the 'dimensions' for this
        array type.

        See the Postgresql ARRAY datatype for usage examples.

        .. versionadded:: 2.0

        """

        if dim is None:
            arr = list(arr)
        if (
            dim == 1
            or dim is None
            and (
                # this has to be (list, tuple), or at least
                # not hasattr('__iter__'), since Py3K strings
                # etc. have __iter__
                not arr
                or not isinstance(arr[0], (list, tuple))
            )
        ):
            if itemproc:
                return collection_callable(itemproc(x) for x in arr)
            else:
                return collection_callable(arr)
        else:
            return collection_callable(
                (
                    self._apply_item_processor(
                        x,
                        itemproc,
                        dim - 1 if dim is not None else None,
                        collection_callable,
                    )
                    if x is not None
                    else None
                )
                for x in arr
            )


class TupleType(TypeEngine[TupleAny]):
    """represent the composite type of a Tuple."""

    _is_tuple_type = True

    types: List[TypeEngine[Any]]

    def __init__(self, *types: _TypeEngineArgument[Any]):
        self._fully_typed = NULLTYPE not in types
        self.types = [
            item_type() if isinstance(item_type, type) else item_type
            for item_type in types
        ]

    def coerce_compared_value(
        self, op: Optional[OperatorType], value: Any
    ) -> TypeEngine[Any]:
        if value is type_api._NO_VALUE_IN_LIST:
            return super().coerce_compared_value(op, value)
        else:
            return TupleType(
                *[
                    typ.coerce_compared_value(op, elem)
                    for typ, elem in zip(self.types, value)
                ]
            )

    def _resolve_values_to_types(self, value: Any) -> TupleType:
        if self._fully_typed:
            return self
        else:
            return TupleType(
                *[
                    _resolve_value_to_type(elem) if typ is NULLTYPE else typ
                    for typ, elem in zip(self.types, value)
                ]
            )

    def result_processor(self, dialect, coltype):
        raise NotImplementedError(
            "The tuple type does not support being fetched "
            "as a column in a result row."
        )


class REAL(Float[_N]):
    """The SQL REAL type.

    .. seealso::

        :class:`_types.Float` - documentation for the base type.

    """

    __visit_name__ = "REAL"


class FLOAT(Float[_N]):
    """The SQL FLOAT type.

    .. seealso::

        :class:`_types.Float` - documentation for the base type.

    """

    __visit_name__ = "FLOAT"


class DOUBLE(Double[_N]):
    """The SQL DOUBLE type.

    .. versionadded:: 2.0

    .. seealso::

        :class:`_types.Double` - documentation for the base type.

    """

    __visit_name__ = "DOUBLE"


class DOUBLE_PRECISION(Double[_N]):
    """The SQL DOUBLE PRECISION type.

    .. versionadded:: 2.0

    .. seealso::

        :class:`_types.Double` - documentation for the base type.

    """

    __visit_name__ = "DOUBLE_PRECISION"


class NUMERIC(Numeric[_N]):
    """The SQL NUMERIC type.

    .. seealso::

        :class:`_types.Numeric` - documentation for the base type.

    """

    __visit_name__ = "NUMERIC"


class DECIMAL(Numeric[_N]):
    """The SQL DECIMAL type.

    .. seealso::

        :class:`_types.Numeric` - documentation for the base type.

    """

    __visit_name__ = "DECIMAL"


class INTEGER(Integer):
    """The SQL INT or INTEGER type.

    .. seealso::

        :class:`_types.Integer` - documentation for the base type.

    """

    __visit_name__ = "INTEGER"


INT = INTEGER


class SMALLINT(SmallInteger):
    """The SQL SMALLINT type.

    .. seealso::

        :class:`_types.SmallInteger` - documentation for the base type.

    """

    __visit_name__ = "SMALLINT"


class BIGINT(BigInteger):
    """The SQL BIGINT type.

    .. seealso::

        :class:`_types.BigInteger` - documentation for the base type.

    """

    __visit_name__ = "BIGINT"


class TIMESTAMP(DateTime):
    """The SQL TIMESTAMP type.

    :class:`_types.TIMESTAMP` datatypes have support for timezone storage on
    some backends, such as PostgreSQL and Oracle Database.  Use the
    :paramref:`~types.TIMESTAMP.timezone` argument in order to enable
    "TIMESTAMP WITH TIMEZONE" for these backends.

    """

    __visit_name__ = "TIMESTAMP"

    def __init__(self, timezone: bool = False):
        """Construct a new :class:`_types.TIMESTAMP`.

        :param timezone: boolean.  Indicates that the TIMESTAMP type should
         enable timezone support, if available on the target database.
         On a per-dialect basis is similar to "TIMESTAMP WITH TIMEZONE".
         If the target database does not support timezones, this flag is
         ignored.


        """
        super().__init__(timezone=timezone)

    def get_dbapi_type(self, dbapi):
        return dbapi.TIMESTAMP


class DATETIME(DateTime):
    """The SQL DATETIME type."""

    __visit_name__ = "DATETIME"


class DATE(Date):
    """The SQL DATE type."""

    __visit_name__ = "DATE"


class TIME(Time):
    """The SQL TIME type."""

    __visit_name__ = "TIME"


class TEXT(Text):
    """The SQL TEXT type."""

    __visit_name__ = "TEXT"


class CLOB(Text):
    """The CLOB type.

    This type is found in Oracle Database and Informix.
    """

    __visit_name__ = "CLOB"


class VARCHAR(String):
    """The SQL VARCHAR type."""

    __visit_name__ = "VARCHAR"


class NVARCHAR(Unicode):
    """The SQL NVARCHAR type."""

    __visit_name__ = "NVARCHAR"


class CHAR(String):
    """The SQL CHAR type."""

    __visit_name__ = "CHAR"


class NCHAR(Unicode):
    """The SQL NCHAR type."""

    __visit_name__ = "NCHAR"


class BLOB(LargeBinary):
    """The SQL BLOB type."""

    __visit_name__ = "BLOB"


class BINARY(_Binary):
    """The SQL BINARY type."""

    __visit_name__ = "BINARY"


class VARBINARY(_Binary):
    """The SQL VARBINARY type."""

    length: Optional[int]
    __visit_name__ = "VARBINARY"


class BOOLEAN(Boolean):
    """The SQL BOOLEAN type."""

    __visit_name__ = "BOOLEAN"


class NullType(TypeEngine[None]):
    """An unknown type.

    :class:`.NullType` is used as a default type for those cases where
    a type cannot be determined, including:

    * During table reflection, when the type of a column is not recognized
      by the :class:`.Dialect`
    * When constructing SQL expressions using plain Python objects of
      unknown types (e.g. ``somecolumn == my_special_object``)
    * When a new :class:`_schema.Column` is created,
      and the given type is passed
      as ``None`` or is not passed at all.

    The :class:`.NullType` can be used within SQL expression invocation
    without issue, it just has no behavior either at the expression
    construction level or at the bind-parameter/result processing level.
    :class:`.NullType` will result in a :exc:`.CompileError` if the compiler
    is asked to render the type itself, such as if it is used in a
    :func:`.cast` operation or within a schema creation operation such as that
    invoked by :meth:`_schema.MetaData.create_all` or the
    :class:`.CreateTable`
    construct.

    """

    __visit_name__ = "null"

    _isnull = True

    def literal_processor(self, dialect):
        return None

    class Comparator(TypeEngine.Comparator[_T]):
        __slots__ = ()

        def _adapt_expression(
            self,
            op: OperatorType,
            other_comparator: TypeEngine.Comparator[Any],
        ) -> Tuple[OperatorType, TypeEngine[Any]]:
            if isinstance(
                other_comparator, NullType.Comparator
            ) or not operators.is_commutative(op):
                return op, self.expr.type
            else:
                return other_comparator._adapt_expression(op, self)

    comparator_factory = Comparator


class TableValueType(HasCacheKey, TypeEngine[Any]):
    """Refers to a table value type."""

    _is_table_value = True

    _traverse_internals = [
        ("_elements", InternalTraversal.dp_clauseelement_list),
    ]

    def __init__(self, *elements: Union[str, _ColumnExpressionArgument[Any]]):
        self._elements = [
            coercions.expect(roles.StrAsPlainColumnRole, elem)
            for elem in elements
        ]


class MatchType(Boolean):
    """Refers to the return type of the MATCH operator.

    As the :meth:`.ColumnOperators.match` is probably the most open-ended
    operator in generic SQLAlchemy Core, we can't assume the return type
    at SQL evaluation time, as MySQL returns a floating point, not a boolean,
    and other backends might do something different.    So this type
    acts as a placeholder, currently subclassing :class:`.Boolean`.
    The type allows dialects to inject result-processing functionality
    if needed, and on MySQL will return floating-point values.

    """


_UUID_RETURN = TypeVar("_UUID_RETURN", str, _python_UUID)


class Uuid(Emulated, TypeEngine[_UUID_RETURN]):
    """Represent a database agnostic UUID datatype.

    For backends that have no "native" UUID datatype, the value will
    make use of ``CHAR(32)`` and store the UUID as a 32-character alphanumeric
    hex string.

    For backends which are known to support ``UUID`` directly or a similar
    uuid-storing datatype such as SQL Server's ``UNIQUEIDENTIFIER``, a
    "native" mode enabled by default allows these types will be used on those
    backends.

    In its default mode of use, the :class:`_sqltypes.Uuid` datatype expects
    **Python uuid objects**, from the Python
    `uuid <https://docs.python.org/3/library/uuid.html>`_
    module::

        import uuid

        from sqlalchemy import Uuid
        from sqlalchemy import Table, Column, MetaData, String


        metadata_obj = MetaData()

        t = Table(
            "t",
            metadata_obj,
            Column("uuid_data", Uuid, primary_key=True),
            Column("other_data", String),
        )

        with engine.begin() as conn:
            conn.execute(
                t.insert(), {"uuid_data": uuid.uuid4(), "other_data": "some data"}
            )

    To have the :class:`_sqltypes.Uuid` datatype work with string-based
    Uuids (e.g. 32 character hexadecimal strings), pass the
    :paramref:`_sqltypes.Uuid.as_uuid` parameter with the value ``False``.

    .. versionadded:: 2.0

    .. seealso::

        :class:`_sqltypes.UUID` - represents exactly the ``UUID`` datatype
        without any backend-agnostic behaviors.

    """  # noqa: E501

    __visit_name__ = "uuid"

    collation: Optional[str] = None

    @overload
    def __init__(
        self: Uuid[_python_UUID],
        as_uuid: Literal[True] = ...,
        native_uuid: bool = ...,
    ): ...

    @overload
    def __init__(
        self: Uuid[str],
        as_uuid: Literal[False] = ...,
        native_uuid: bool = ...,
    ): ...

    def __init__(self, as_uuid: bool = True, native_uuid: bool = True):
        """Construct a :class:`_sqltypes.Uuid` type.

        :param as_uuid=True: if True, values will be interpreted
         as Python uuid objects, converting to/from string via the
         DBAPI.

         .. versionchanged: 2.0 ``as_uuid`` now defaults to ``True``.

        :param native_uuid=True: if True, backends that support either the
         ``UUID`` datatype directly, or a UUID-storing value
         (such as SQL Server's ``UNIQUEIDENTIFIER`` will be used by those
         backends.   If False, a ``CHAR(32)`` datatype will be used for
         all backends regardless of native support.

        """
        self.as_uuid = as_uuid
        self.native_uuid = native_uuid

    @property
    def python_type(self):
        return _python_UUID if self.as_uuid else str

    @property
    def native(self):
        return self.native_uuid

    def coerce_compared_value(self, op, value):
        """See :meth:`.TypeEngine.coerce_compared_value` for a description."""

        if isinstance(value, str):
            return self
        else:
            return super().coerce_compared_value(op, value)

    def bind_processor(
        self, dialect: Dialect
    ) -> Optional[_BindProcessorType[_UUID_RETURN]]:
        character_based_uuid = (
            not dialect.supports_native_uuid or not self.native_uuid
        )

        if character_based_uuid:
            if self.as_uuid:

                def process(value):
                    if value is not None:
                        value = value.hex
                    return value

                return process
            else:

                def process(value):
                    if value is not None:
                        value = value.replace("-", "")
                    return value

                return process
        else:
            return None

    def result_processor(self, dialect, coltype):
        character_based_uuid = (
            not dialect.supports_native_uuid or not self.native_uuid
        )

        if character_based_uuid:
            if self.as_uuid:

                def process(value):
                    if value is not None:
                        value = _python_UUID(value)
                    return value

                return process
            else:

                def process(value):
                    if value is not None:
                        value = str(_python_UUID(value))
                    return value

                return process
        else:
            if not self.as_uuid:

                def process(value):
                    if value is not None:
                        value = str(value)
                    return value

                return process
            else:
                return None

    def literal_processor(self, dialect):
        character_based_uuid = (
            not dialect.supports_native_uuid or not self.native_uuid
        )

        if not self.as_uuid:

            def process(value):
                return f"""'{value.replace("-", "").replace("'", "''")}'"""

            return process
        else:
            if character_based_uuid:

                def process(value):
                    return f"""'{value.hex}'"""

                return process
            else:

                def process(value):
                    return f"""'{str(value).replace("'", "''")}'"""

                return process


class UUID(Uuid[_UUID_RETURN], type_api.NativeForEmulated):
    """Represent the SQL UUID type.

    This is the SQL-native form of the :class:`_types.Uuid` database agnostic
    datatype, and is backwards compatible with the previous PostgreSQL-only
    version of ``UUID``.

    The :class:`_sqltypes.UUID` datatype only works on databases that have a
    SQL datatype named ``UUID``. It will not function for backends which don't
    have this exact-named type, including SQL Server. For backend-agnostic UUID
    values with native support, including for SQL Server's ``UNIQUEIDENTIFIER``
    datatype, use the :class:`_sqltypes.Uuid` datatype.

    .. versionadded:: 2.0

    .. seealso::

        :class:`_sqltypes.Uuid`

    """

    __visit_name__ = "UUID"

    @overload
    def __init__(self: UUID[_python_UUID], as_uuid: Literal[True] = ...): ...

    @overload
    def __init__(self: UUID[str], as_uuid: Literal[False] = ...): ...

    def __init__(self, as_uuid: bool = True):
        """Construct a :class:`_sqltypes.UUID` type.


        :param as_uuid=True: if True, values will be interpreted
         as Python uuid objects, converting to/from string via the
         DBAPI.

         .. versionchanged: 2.0 ``as_uuid`` now defaults to ``True``.

        """
        self.as_uuid = as_uuid
        self.native_uuid = True

    @classmethod
    def adapt_emulated_to_native(cls, impl, **kw):
        kw.setdefault("as_uuid", impl.as_uuid)
        return cls(**kw)


NULLTYPE = NullType()
BOOLEANTYPE = Boolean()
STRINGTYPE = String()
INTEGERTYPE = Integer()
NUMERICTYPE: Numeric[decimal.Decimal] = Numeric()
MATCHTYPE = MatchType()
TABLEVALUE = TableValueType()
DATETIME_TIMEZONE = DateTime(timezone=True)
TIME_TIMEZONE = Time(timezone=True)
_BIGINTEGER = BigInteger()
_DATETIME = DateTime()
_TIME = Time()
_STRING = String()
_UNICODE = Unicode()

_type_map: Dict[Type[Any], TypeEngine[Any]] = {
    int: Integer(),
    float: Float(),
    bool: BOOLEANTYPE,
    _python_UUID: Uuid(),
    decimal.Decimal: Numeric(),
    dt.date: Date(),
    dt.datetime: _DATETIME,
    dt.time: _TIME,
    dt.timedelta: Interval(),
    type(None): NULLTYPE,
    bytes: LargeBinary(),
    str: _STRING,
    enum.Enum: Enum(enum.Enum),
    Literal: Enum(enum.Enum),  # type: ignore[dict-item]
}


_type_map_get = _type_map.get


def _resolve_value_to_type(value: Any) -> TypeEngine[Any]:
    _result_type = _type_map_get(type(value), False)

    if _result_type is False:
        _result_type = getattr(value, "__sa_type_engine__", False)

    if _result_type is False:
        # use inspect() to detect SQLAlchemy built-in
        # objects.
        insp = inspection.inspect(value, False)
        if (
            insp is not None
            and
            # foil mock.Mock() and other impostors by ensuring
            # the inspection target itself self-inspects
            insp.__class__ in inspection._registrars
        ):
            raise exc.ArgumentError(
                "Object %r is not legal as a SQL literal value" % (value,)
            )
        return NULLTYPE
    else:
        return _result_type._resolve_for_literal(  # type: ignore [union-attr]
            value
        )


# back-assign to type_api
type_api.BOOLEANTYPE = BOOLEANTYPE
type_api.STRINGTYPE = STRINGTYPE
type_api.INTEGERTYPE = INTEGERTYPE
type_api.NULLTYPE = NULLTYPE
type_api.NUMERICTYPE = NUMERICTYPE
type_api.MATCHTYPE = MATCHTYPE
type_api.INDEXABLE = INDEXABLE = Indexable
type_api.TABLEVALUE = TABLEVALUE
type_api._resolve_value_to_type = _resolve_value_to_type<|MERGE_RESOLUTION|>--- conflicted
+++ resolved
@@ -253,11 +253,7 @@
 
     def result_processor(
         self, dialect: Dialect, coltype: object
-<<<<<<< HEAD
-    ) -> _ResultProcessorType[str] | None:
-=======
     ) -> Optional[_ResultProcessorType[str]]:
->>>>>>> 5f210f0d
         return None
 
     @property
