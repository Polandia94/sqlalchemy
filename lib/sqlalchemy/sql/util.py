# sql/util.py
# Copyright (C) 2005-2025 the SQLAlchemy authors and contributors
# <see AUTHORS file>
#
# This module is part of SQLAlchemy and is released under
# the MIT License: https://www.opensource.org/licenses/mit-license.php
# mypy: allow-untyped-defs, allow-untyped-calls

"""High level utilities which build upon other modules here.

"""
from __future__ import annotations

from collections import deque
import copy
from itertools import chain
import typing
from typing import AbstractSet
from typing import Any
from typing import Callable
from typing import cast
from typing import Collection
from typing import Dict
from typing import Generator
from typing import Iterable
from typing import Iterator
from typing import List
from typing import Optional
from typing import overload
from typing import Protocol
from typing import Sequence
from typing import Tuple
from typing import TYPE_CHECKING
from typing import TypeVar
from typing import Union

from . import coercions
from . import operators
from . import roles
from . import visitors
from ._typing import is_text_clause
from .annotation import _deep_annotate as _deep_annotate  # noqa: F401
from .annotation import _deep_deannotate as _deep_deannotate  # noqa: F401
from .annotation import _shallow_annotate as _shallow_annotate  # noqa: F401
from .base import _expand_cloned
from .base import _from_objects
from .cache_key import HasCacheKey as HasCacheKey  # noqa: F401
from .ddl import sort_tables as sort_tables  # noqa: F401
from .elements import _find_columns as _find_columns
from .elements import _label_reference
from .elements import _textual_label_reference
from .elements import BindParameter
from .elements import ClauseElement
from .elements import ColumnClause
from .elements import ColumnElement
from .elements import Grouping
from .elements import KeyedColumnElement
from .elements import Label
from .elements import NamedColumn
from .elements import Null
from .elements import UnaryExpression
from .schema import Column
from .selectable import Alias
from .selectable import FromClause
from .selectable import FromGrouping
from .selectable import Join
from .selectable import ScalarSelect
from .selectable import SelectBase
from .selectable import TableClause
from .visitors import _ET
from .. import exc
from .. import util
from ..util.typing import Literal
from ..util.typing import Unpack

if typing.TYPE_CHECKING:
    from ._typing import _EquivalentColumnMap
    from ._typing import _LimitOffsetType
    from ._typing import _TypeEngineArgument
    from .elements import BinaryExpression
    from .elements import TextClause
    from .selectable import _JoinTargetElement
    from .selectable import _SelectIterable
    from .selectable import Selectable
    from .visitors import _TraverseCallableType
    from .visitors import ExternallyTraversible
    from .visitors import ExternalTraversal
    from ..engine.interfaces import _AnyExecuteParams
    from ..engine.interfaces import _AnyMultiExecuteParams
    from ..engine.interfaces import _AnySingleExecuteParams
    from ..engine.interfaces import _CoreSingleExecuteParams
    from ..engine.row import Row

_CE = TypeVar("_CE", bound="ColumnElement[Any]")


def join_condition(
    a: FromClause,
    b: FromClause,
    a_subset: Optional[FromClause] = None,
    consider_as_foreign_keys: Optional[AbstractSet[ColumnClause[Any]]] = None,
) -> ColumnElement[bool]:
    """Create a join condition between two tables or selectables.

    e.g.::

        join_condition(tablea, tableb)

    would produce an expression along the lines of::

        tablea.c.id == tableb.c.tablea_id

    The join is determined based on the foreign key relationships
    between the two selectables.   If there are multiple ways
    to join, or no way to join, an error is raised.

    :param a_subset: An optional expression that is a sub-component
        of ``a``.  An attempt will be made to join to just this sub-component
        first before looking at the full ``a`` construct, and if found
        will be successful even if there are other ways to join to ``a``.
        This allows the "right side" of a join to be passed thereby
        providing a "natural join".

    """
    return Join._join_condition(
        a,
        b,
        a_subset=a_subset,
        consider_as_foreign_keys=consider_as_foreign_keys,
    )


def find_join_source(
    clauses: List[FromClause], join_to: FromClause
) -> List[int]:
    """Given a list of FROM clauses and a selectable,
    return the first index and element from the list of
    clauses which can be joined against the selectable.  returns
    None, None if no match is found.

    e.g.::

        clause1 = table1.join(table2)
        clause2 = table4.join(table5)

        join_to = table2.join(table3)

        find_join_source([clause1, clause2], join_to) == clause1

    """

    selectables = list(_from_objects(join_to))
    idx = []
    for i, f in enumerate(clauses):
        for s in selectables:
            if f.is_derived_from(s):
                idx.append(i)
    return idx


def find_left_clause_that_matches_given(
    clauses: Sequence[FromClause], join_from: FromClause
) -> List[int]:
    """Given a list of FROM clauses and a selectable,
    return the indexes from the list of
    clauses which is derived from the selectable.

    """

    selectables = list(_from_objects(join_from))
    liberal_idx = []
    for i, f in enumerate(clauses):
        for s in selectables:
            # basic check, if f is derived from s.
            # this can be joins containing a table, or an aliased table
            # or select statement matching to a table.  This check
            # will match a table to a selectable that is adapted from
            # that table.  With Query, this suits the case where a join
            # is being made to an adapted entity
            if f.is_derived_from(s):
                liberal_idx.append(i)
                break

    # in an extremely small set of use cases, a join is being made where
    # there are multiple FROM clauses where our target table is represented
    # in more than one, such as embedded or similar.   in this case, do
    # another pass where we try to get a more exact match where we aren't
    # looking at adaption relationships.
    if len(liberal_idx) > 1:
        conservative_idx = []
        for idx in liberal_idx:
            f = clauses[idx]
            for s in selectables:
                if set(surface_selectables(f)).intersection(
                    surface_selectables(s)
                ):
                    conservative_idx.append(idx)
                    break
        if conservative_idx:
            return conservative_idx

    return liberal_idx


def find_left_clause_to_join_from(
    clauses: Sequence[FromClause],
    join_to: _JoinTargetElement,
    onclause: Optional[ColumnElement[Any]],
) -> List[int]:
    """Given a list of FROM clauses, a selectable,
    and optional ON clause, return a list of integer indexes from the
    clauses list indicating the clauses that can be joined from.

    The presence of an "onclause" indicates that at least one clause can
    definitely be joined from; if the list of clauses is of length one
    and the onclause is given, returns that index.   If the list of clauses
    is more than length one, and the onclause is given, attempts to locate
    which clauses contain the same columns.

    """
    idx = []
    selectables = set(_from_objects(join_to))

    # if we are given more than one target clause to join
    # from, use the onclause to provide a more specific answer.
    # otherwise, don't try to limit, after all, "ON TRUE" is a valid
    # on clause
    if len(clauses) > 1 and onclause is not None:
        resolve_ambiguity = True
        cols_in_onclause = _find_columns(onclause)
    else:
        resolve_ambiguity = False
        cols_in_onclause = None

    for i, f in enumerate(clauses):
        for s in selectables.difference([f]):
            if resolve_ambiguity:
                assert cols_in_onclause is not None
                if set(f.c).union(s.c).issuperset(cols_in_onclause):
                    idx.append(i)
                    break
            elif onclause is not None or Join._can_join(f, s):
                idx.append(i)
                break

    if len(idx) > 1:
        # this is the same "hide froms" logic from
        # Selectable._get_display_froms
        toremove = set(
            chain(*[_expand_cloned(f._hide_froms) for f in clauses])
        )
        idx = [i for i in idx if clauses[i] not in toremove]

    # onclause was given and none of them resolved, so assume
    # all indexes can match
    if not idx and onclause is not None:
        return list(range(len(clauses)))
    else:
        return idx


def visit_binary_product(
    fn: Callable[
        [BinaryExpression[Any], ColumnElement[Any], ColumnElement[Any]], None
    ],
    expr: ColumnElement[Any],
) -> None:
    """Produce a traversal of the given expression, delivering
    column comparisons to the given function.

    The function is of the form::

        def my_fn(binary, left, right): ...

    For each binary expression located which has a
    comparison operator, the product of "left" and
    "right" will be delivered to that function,
    in terms of that binary.

    Hence an expression like::

        and_((a + b) == q + func.sum(e + f), j == r)

    would have the traversal:

    .. sourcecode:: text

        a <eq> q
        a <eq> e
        a <eq> f
        b <eq> q
        b <eq> e
        b <eq> f
        j <eq> r

    That is, every combination of "left" and
    "right" that doesn't further contain
    a binary comparison is passed as pairs.

    """
    stack: List[BinaryExpression[Any]] = []

    def visit(element: ClauseElement) -> Iterator[ColumnElement[Any]]:
        if isinstance(element, ScalarSelect):
            # we don't want to dig into correlated subqueries,
            # those are just column elements by themselves
            yield element
        elif element.__visit_name__ == "binary" and operators.is_comparison(
            element.operator  # type: ignore
        ):
            stack.insert(0, element)  # type: ignore
            for l in visit(element.left):  # type: ignore
                for r in visit(element.right):  # type: ignore
                    fn(stack[0], l, r)
            stack.pop(0)
            for elem in element.get_children():
                visit(elem)
        else:
            if isinstance(element, ColumnClause):
                yield element
            for elem in element.get_children():
                yield from visit(elem)

    list(visit(expr))
    visit = None  # type: ignore  # remove gc cycles


def find_tables(
    clause: ClauseElement,
    *,
    check_columns: bool = False,
    include_aliases: bool = False,
    include_joins: bool = False,
    include_selects: bool = False,
    include_crud: bool = False,
) -> List[TableClause]:
    """locate Table objects within the given expression."""

    tables: List[TableClause] = []
    _visitors: Dict[str, _TraverseCallableType[Any]] = {}

    if include_selects:
        _visitors["select"] = _visitors["compound_select"] = tables.append

    if include_joins:
        _visitors["join"] = tables.append

    if include_aliases:
        _visitors["alias"] = _visitors["subquery"] = _visitors[
            "tablesample"
        ] = _visitors["lateral"] = tables.append

    if include_crud:
        _visitors["insert"] = _visitors["update"] = _visitors["delete"] = (
            lambda ent: tables.append(ent.table)
        )

    if check_columns:

        def visit_column(column):
            tables.append(column.table)

        _visitors["column"] = visit_column

    _visitors["table"] = tables.append

    visitors.traverse(clause, {}, _visitors)
    return tables


def unwrap_order_by(clause: Any) -> Any:
    """Break up an 'order by' expression into individual column-expressions,
    without DESC/ASC/NULLS FIRST/NULLS LAST"""

    cols = util.column_set()
    result = []
    stack = deque([clause])

    # examples
    # column -> ASC/DESC == column
    # column -> ASC/DESC -> label == column
    # column -> label -> ASC/DESC -> label == column
    # scalar_select -> label -> ASC/DESC == scalar_select -> label

    while stack:
        t = stack.popleft()
        if isinstance(t, ColumnElement) and (
            not isinstance(t, UnaryExpression)
            or not operators.is_ordering_modifier(t.modifier)  # type: ignore
        ):
            if isinstance(t, Label) and not isinstance(
                t.element, ScalarSelect
            ):
                t = t.element

                if isinstance(t, Grouping):
                    t = t.element

                stack.append(t)
                continue
            elif isinstance(t, _label_reference):
                t = t.element

                stack.append(t)
                continue
            if isinstance(t, (_textual_label_reference)):
                continue
            if t not in cols:
                cols.add(t)
                result.append(t)

        else:
            for c in t.get_children():
                stack.append(c)
    return result


def unwrap_label_reference(element):
    def replace(
        element: ExternallyTraversible, **kw: Any
    ) -> Optional[ExternallyTraversible]:
        if isinstance(element, _label_reference):
            return element.element
        elif isinstance(element, _textual_label_reference):
            assert False, "can't unwrap a textual label reference"
        return None

    return visitors.replacement_traverse(element, {}, replace)


def expand_column_list_from_order_by(collist, order_by):
    """Given the columns clause and ORDER BY of a selectable,
    return a list of column expressions that can be added to the collist
    corresponding to the ORDER BY, without repeating those already
    in the collist.

    """
    cols_already_present = {
        col.element if col._order_by_label_element is not None else col
        for col in collist
    }

    to_look_for = list(chain(*[unwrap_order_by(o) for o in order_by]))

    return [col for col in to_look_for if col not in cols_already_present]


def clause_is_present(clause, search):
    """Given a target clause and a second to search within, return True
    if the target is plainly present in the search without any
    subqueries or aliases involved.

    Basically descends through Joins.

    """

    for elem in surface_selectables(search):
        if clause == elem:  # use == here so that Annotated's compare
            return True
    else:
        return False


def tables_from_leftmost(clause: FromClause) -> Iterator[FromClause]:
    if isinstance(clause, Join):
        yield from tables_from_leftmost(clause.left)
        yield from tables_from_leftmost(clause.right)
    elif isinstance(clause, FromGrouping):
        yield from tables_from_leftmost(clause.element)
    else:
        yield clause


def surface_selectables(clause):
    stack = [clause]
    while stack:
        elem = stack.pop()
        yield elem
        if isinstance(elem, Join):
            stack.extend((elem.left, elem.right))
        elif isinstance(elem, FromGrouping):
            stack.append(elem.element)


<<<<<<< HEAD
def surface_selectables_only(
    clause: ClauseElement,
) -> Generator[ClauseElement]:
=======
def surface_selectables_only(clause: ClauseElement) -> Iterator[ClauseElement]:
>>>>>>> dabd7799
    stack = [clause]
    while stack:
        elem = stack.pop()
        if isinstance(elem, (TableClause, Alias)):
            yield elem
        if isinstance(elem, Join):
            stack.extend((elem.left, elem.right))
        elif isinstance(elem, FromGrouping):
            stack.append(elem.element)
        elif isinstance(elem, ColumnClause):
            if elem.table is not None:
                stack.append(elem.table)
            else:
                yield elem
        elif elem is not None:
            yield elem


def extract_first_column_annotation(column, annotation_name):
    filter_ = (FromGrouping, SelectBase)

    stack = deque([column])
    while stack:
        elem = stack.popleft()
        if annotation_name in elem._annotations:
            return elem._annotations[annotation_name]
        for sub in elem.get_children():
            if isinstance(sub, filter_):
                continue
            stack.append(sub)
    return None


def selectables_overlap(left: FromClause, right: FromClause) -> bool:
    """Return True if left/right have some overlapping selectable"""

    return bool(
        set(surface_selectables(left)).intersection(surface_selectables(right))
    )


def bind_values(clause):
    """Return an ordered list of "bound" values in the given clause.

    E.g.::

        >>> expr = and_(table.c.foo == 5, table.c.foo == 7)
        >>> bind_values(expr)
        [5, 7]
    """

    v = []

    def visit_bindparam(bind):
        v.append(bind.effective_value)

    visitors.traverse(clause, {}, {"bindparam": visit_bindparam})
    return v


def _quote_ddl_expr(element):
    if isinstance(element, str):
        element = element.replace("'", "''")
        return "'%s'" % element
    else:
        return repr(element)


class _repr_base:
    _LIST: int = 0
    _TUPLE: int = 1
    _DICT: int = 2

    __slots__ = ("max_chars",)

    max_chars: int

    def trunc(self, value: Any) -> str:
        rep = repr(value)
        lenrep = len(rep)
        if lenrep > self.max_chars:
            segment_length = self.max_chars // 2
            rep = (
                rep[0:segment_length]
                + (
                    " ... (%d characters truncated) ... "
                    % (lenrep - self.max_chars)
                )
                + rep[-segment_length:]
            )
        return rep


def _repr_single_value(value):
    rp = _repr_base()
    rp.max_chars = 300
    return rp.trunc(value)


class _repr_row(_repr_base):
    """Provide a string view of a row."""

    __slots__ = ("row",)

    def __init__(
        self, row: Row[Unpack[Tuple[Any, ...]]], max_chars: int = 300
    ):
        self.row = row
        self.max_chars = max_chars

    def __repr__(self) -> str:
        trunc = self.trunc
        return "(%s%s)" % (
            ", ".join(trunc(value) for value in self.row),
            "," if len(self.row) == 1 else "",
        )


class _long_statement(str):
    def __str__(self) -> str:
        lself = len(self)
        if lself > 500:
            lleft = 250
            lright = 100
            trunc = lself - lleft - lright
            return (
                f"{self[0:lleft]} ... {trunc} "
                f"characters truncated ... {self[-lright:]}"
            )
        else:
            return str.__str__(self)


class _repr_params(_repr_base):
    """Provide a string view of bound parameters.

    Truncates display to a given number of 'multi' parameter sets,
    as well as long values to a given number of characters.

    """

    __slots__ = "params", "batches", "ismulti", "max_params"

    def __init__(
        self,
        params: Optional[_AnyExecuteParams],
        batches: int,
        max_params: int = 100,
        max_chars: int = 300,
        ismulti: Optional[bool] = None,
    ):
        self.params = params
        self.ismulti = ismulti
        self.batches = batches
        self.max_chars = max_chars
        self.max_params = max_params

    def __repr__(self) -> str:
        if self.ismulti is None:
            return self.trunc(self.params)

        if isinstance(self.params, list):
            typ = self._LIST

        elif isinstance(self.params, tuple):
            typ = self._TUPLE
        elif isinstance(self.params, dict):
            typ = self._DICT
        else:
            return self.trunc(self.params)

        if self.ismulti:
            multi_params = cast(
                "_AnyMultiExecuteParams",
                self.params,
            )

            if len(self.params) > self.batches:
                msg = (
                    " ... displaying %i of %i total bound parameter sets ... "
                )
                return " ".join(
                    (
                        self._repr_multi(
                            multi_params[: self.batches - 2],
                            typ,
                        )[0:-1],
                        msg % (self.batches, len(self.params)),
                        self._repr_multi(multi_params[-2:], typ)[1:],
                    )
                )
            else:
                return self._repr_multi(multi_params, typ)
        else:
            return self._repr_params(
                cast(
                    "_AnySingleExecuteParams",
                    self.params,
                ),
                typ,
            )

    def _repr_multi(
        self,
        multi_params: _AnyMultiExecuteParams,
        typ: int,
    ) -> str:
        if multi_params:
            if isinstance(multi_params[0], list):
                elem_type = self._LIST
            elif isinstance(multi_params[0], tuple):
                elem_type = self._TUPLE
            elif isinstance(multi_params[0], dict):
                elem_type = self._DICT
            else:
                assert False, "Unknown parameter type %s" % (
                    type(multi_params[0])
                )

            elements = ", ".join(
                self._repr_params(params, elem_type) for params in multi_params
            )
        else:
            elements = ""

        if typ == self._LIST:
            return "[%s]" % elements
        else:
            return "(%s)" % elements

    def _get_batches(self, params: Iterable[Any]) -> Any:
        lparams = list(params)
        lenparams = len(lparams)
        if lenparams > self.max_params:
            lleft = self.max_params // 2
            return (
                lparams[0:lleft],
                lparams[-lleft:],
                lenparams - self.max_params,
            )
        else:
            return lparams, None, None

    def _repr_params(
        self,
        params: _AnySingleExecuteParams,
        typ: int,
    ) -> str:
        if typ is self._DICT:
            return self._repr_param_dict(
                cast("_CoreSingleExecuteParams", params)
            )
        elif typ is self._TUPLE:
            return self._repr_param_tuple(cast("Sequence[Any]", params))
        else:
            return self._repr_param_list(params)

    def _repr_param_dict(self, params: _CoreSingleExecuteParams) -> str:
        trunc = self.trunc
        (
            items_first_batch,
            items_second_batch,
            trunclen,
        ) = self._get_batches(params.items())

        if items_second_batch:
            text = "{%s" % (
                ", ".join(
                    f"{key!r}: {trunc(value)}"
                    for key, value in items_first_batch
                )
            )
            text += f" ... {trunclen} parameters truncated ... "
            text += "%s}" % (
                ", ".join(
                    f"{key!r}: {trunc(value)}"
                    for key, value in items_second_batch
                )
            )
        else:
            text = "{%s}" % (
                ", ".join(
                    f"{key!r}: {trunc(value)}"
                    for key, value in items_first_batch
                )
            )
        return text

    def _repr_param_tuple(self, params: Sequence[Any]) -> str:
        trunc = self.trunc

        (
            items_first_batch,
            items_second_batch,
            trunclen,
        ) = self._get_batches(params)

        if items_second_batch:
            text = "(%s" % (
                ", ".join(trunc(value) for value in items_first_batch)
            )
            text += f" ... {trunclen} parameters truncated ... "
            text += "%s)" % (
                ", ".join(trunc(value) for value in items_second_batch),
            )
        else:
            text = "(%s%s)" % (
                ", ".join(trunc(value) for value in items_first_batch),
                "," if len(items_first_batch) == 1 else "",
            )
        return text

    def _repr_param_list(self, params: _AnySingleExecuteParams) -> str:
        trunc = self.trunc
        (
            items_first_batch,
            items_second_batch,
            trunclen,
        ) = self._get_batches(params)

        if items_second_batch:
            text = "[%s" % (
                ", ".join(trunc(value) for value in items_first_batch)
            )
            text += f" ... {trunclen} parameters truncated ... "
            text += "%s]" % (
                ", ".join(trunc(value) for value in items_second_batch)
            )
        else:
            text = "[%s]" % (
                ", ".join(trunc(value) for value in items_first_batch)
            )
        return text


def adapt_criterion_to_null(crit: _CE, nulls: Collection[Any]) -> _CE:
    """given criterion containing bind params, convert selected elements
    to IS NULL.

    """

    def visit_binary(binary):
        if (
            isinstance(binary.left, BindParameter)
            and binary.left._identifying_key in nulls
        ):
            # reverse order if the NULL is on the left side
            binary.left = binary.right
            binary.right = Null()
            binary.operator = operators.is_
            binary.negate = operators.is_not
        elif (
            isinstance(binary.right, BindParameter)
            and binary.right._identifying_key in nulls
        ):
            binary.right = Null()
            binary.operator = operators.is_
            binary.negate = operators.is_not

    return visitors.cloned_traverse(crit, {}, {"binary": visit_binary})


def splice_joins(
    left: Optional[FromClause],
    right: Optional[FromClause],
    stop_on: Optional[FromClause] = None,
) -> Optional[FromClause]:
    if left is None:
        return right

    stack: List[Tuple[Optional[FromClause], Optional[Join]]] = [(right, None)]

    adapter = ClauseAdapter(left)
    ret = None
    while stack:
        (right, prevright) = stack.pop()
        if isinstance(right, Join) and right is not stop_on:
            right = right._clone()
            right.onclause = adapter.traverse(right.onclause)
            stack.append((right.left, right))
        else:
            right = adapter.traverse(right)
        if prevright is not None:
            assert right is not None
            prevright.left = right
        if ret is None:
            ret = right

    return ret


@overload
def reduce_columns(
    columns: Iterable[ColumnElement[Any]],
    *clauses: Optional[ClauseElement],
    **kw: bool,
) -> Sequence[ColumnElement[Any]]: ...


@overload
def reduce_columns(
    columns: _SelectIterable,
    *clauses: Optional[ClauseElement],
    **kw: bool,
) -> Sequence[Union[ColumnElement[Any], TextClause]]: ...


def reduce_columns(
    columns: _SelectIterable,
    *clauses: Optional[ClauseElement],
    **kw: bool,
) -> Collection[Union[ColumnElement[Any], TextClause]]:
    r"""given a list of columns, return a 'reduced' set based on natural
    equivalents.

    the set is reduced to the smallest list of columns which have no natural
    equivalent present in the list.  A "natural equivalent" means that two
    columns will ultimately represent the same value because they are related
    by a foreign key.

    \*clauses is an optional list of join clauses which will be traversed
    to further identify columns that are "equivalent".

    \**kw may specify 'ignore_nonexistent_tables' to ignore foreign keys
    whose tables are not yet configured, or columns that aren't yet present.

    This function is primarily used to determine the most minimal "primary
    key" from a selectable, by reducing the set of primary key columns present
    in the selectable to just those that are not repeated.

    """
    ignore_nonexistent_tables = kw.pop("ignore_nonexistent_tables", False)
    only_synonyms = kw.pop("only_synonyms", False)

    column_set = util.OrderedSet(columns)
    cset_no_text: util.OrderedSet[ColumnElement[Any]] = column_set.difference(
        c for c in column_set if is_text_clause(c)  # type: ignore
    )

    omit = util.column_set()
    for col in cset_no_text:
        for fk in chain(*[c.foreign_keys for c in col.proxy_set]):
            for c in cset_no_text:
                if c is col:
                    continue
                try:
                    fk_col = fk.column
                except exc.NoReferencedColumnError:
                    # TODO: add specific coverage here
                    # to test/sql/test_selectable ReduceTest
                    if ignore_nonexistent_tables:
                        continue
                    else:
                        raise
                except exc.NoReferencedTableError:
                    # TODO: add specific coverage here
                    # to test/sql/test_selectable ReduceTest
                    if ignore_nonexistent_tables:
                        continue
                    else:
                        raise
                if fk_col.shares_lineage(c) and (
                    not only_synonyms or c.name == col.name
                ):
                    omit.add(col)
                    break

    if clauses:

        def visit_binary(binary):
            if binary.operator == operators.eq:
                cols = util.column_set(
                    chain(
                        *[c.proxy_set for c in cset_no_text.difference(omit)]
                    )
                )
                if binary.left in cols and binary.right in cols:
                    for c in reversed(cset_no_text):
                        if c.shares_lineage(binary.right) and (
                            not only_synonyms or c.name == binary.left.name
                        ):
                            omit.add(c)
                            break

        for clause in clauses:
            if clause is not None:
                visitors.traverse(clause, {}, {"binary": visit_binary})

    return column_set.difference(omit)


def criterion_as_pairs(
    expression,
    consider_as_foreign_keys=None,
    consider_as_referenced_keys=None,
    any_operator=False,
):
    """traverse an expression and locate binary criterion pairs."""

    if consider_as_foreign_keys and consider_as_referenced_keys:
        raise exc.ArgumentError(
            "Can only specify one of "
            "'consider_as_foreign_keys' or "
            "'consider_as_referenced_keys'"
        )

    def col_is(a, b):
        # return a is b
        return a.compare(b)

    def visit_binary(binary):
        if not any_operator and binary.operator is not operators.eq:
            return
        if not isinstance(binary.left, ColumnElement) or not isinstance(
            binary.right, ColumnElement
        ):
            return

        if consider_as_foreign_keys:
            if binary.left in consider_as_foreign_keys and (
                col_is(binary.right, binary.left)
                or binary.right not in consider_as_foreign_keys
            ):
                pairs.append((binary.right, binary.left))
            elif binary.right in consider_as_foreign_keys and (
                col_is(binary.left, binary.right)
                or binary.left not in consider_as_foreign_keys
            ):
                pairs.append((binary.left, binary.right))
        elif consider_as_referenced_keys:
            if binary.left in consider_as_referenced_keys and (
                col_is(binary.right, binary.left)
                or binary.right not in consider_as_referenced_keys
            ):
                pairs.append((binary.left, binary.right))
            elif binary.right in consider_as_referenced_keys and (
                col_is(binary.left, binary.right)
                or binary.left not in consider_as_referenced_keys
            ):
                pairs.append((binary.right, binary.left))
        else:
            if isinstance(binary.left, Column) and isinstance(
                binary.right, Column
            ):
                if binary.left.references(binary.right):
                    pairs.append((binary.right, binary.left))
                elif binary.right.references(binary.left):
                    pairs.append((binary.left, binary.right))

    pairs: List[Tuple[ColumnElement[Any], ColumnElement[Any]]] = []
    visitors.traverse(expression, {}, {"binary": visit_binary})
    return pairs


class ClauseAdapter(visitors.ReplacingExternalTraversal):
    """Clones and modifies clauses based on column correspondence.

    E.g.::

      table1 = Table(
          "sometable",
          metadata,
          Column("col1", Integer),
          Column("col2", Integer),
      )
      table2 = Table(
          "someothertable",
          metadata,
          Column("col1", Integer),
          Column("col2", Integer),
      )

      condition = table1.c.col1 == table2.c.col1

    make an alias of table1::

      s = table1.alias("foo")

    calling ``ClauseAdapter(s).traverse(condition)`` converts
    condition to read::

      s.c.col1 == table2.c.col1

    """

    __slots__ = (
        "__traverse_options__",
        "selectable",
        "include_fn",
        "exclude_fn",
        "equivalents",
        "adapt_on_names",
        "adapt_from_selectables",
    )

    def __init__(
        self,
        selectable: Selectable,
        equivalents: Optional[_EquivalentColumnMap] = None,
        include_fn: Optional[Callable[[ClauseElement], bool]] = None,
        exclude_fn: Optional[Callable[[ClauseElement], bool]] = None,
        adapt_on_names: bool = False,
        anonymize_labels: bool = False,
        adapt_from_selectables: Optional[AbstractSet[FromClause]] = None,
    ):
        self.__traverse_options__ = {
            "stop_on": [selectable],
            "anonymize_labels": anonymize_labels,
        }
        self.selectable = selectable
        self.include_fn = include_fn
        self.exclude_fn = exclude_fn
        self.equivalents = util.column_dict(equivalents or {})
        self.adapt_on_names = adapt_on_names
        self.adapt_from_selectables = adapt_from_selectables

    if TYPE_CHECKING:

        @overload
        def traverse(self, obj: Literal[None]) -> None: ...

        # note this specializes the ReplacingExternalTraversal.traverse()
        # method to state
        # that we will return the same kind of ExternalTraversal object as
        # we were given.  This is probably not 100% true, such as it's
        # possible for us to swap out Alias for Table at the top level.
        # Ideally there could be overloads specific to ColumnElement and
        # FromClause but Mypy is not accepting those as compatible with
        # the base ReplacingExternalTraversal
        @overload
        def traverse(self, obj: _ET) -> _ET: ...

        def traverse(
            self, obj: Optional[ExternallyTraversible]
        ) -> Optional[ExternallyTraversible]: ...

    def _corresponding_column(
        self, col, require_embedded, _seen=util.EMPTY_SET
    ):
        newcol = self.selectable.corresponding_column(
            col, require_embedded=require_embedded
        )
        if newcol is None and col in self.equivalents and col not in _seen:
            for equiv in self.equivalents[col]:
                newcol = self._corresponding_column(
                    equiv,
                    require_embedded=require_embedded,
                    _seen=_seen.union([col]),
                )
                if newcol is not None:
                    return newcol

        if (
            self.adapt_on_names
            and newcol is None
            and isinstance(col, NamedColumn)
        ):
            newcol = self.selectable.exported_columns.get(col.name)
        return newcol

    @util.preload_module("sqlalchemy.sql.functions")
    def replace(
        self, col: _ET, _include_singleton_constants: bool = False
    ) -> Optional[_ET]:
        functions = util.preloaded.sql_functions

        # TODO: cython candidate

        if self.include_fn and not self.include_fn(col):  # type: ignore
            return None
        elif self.exclude_fn and self.exclude_fn(col):  # type: ignore
            return None

        if isinstance(col, FromClause) and not isinstance(
            col, functions.FunctionElement
        ):
            if self.selectable.is_derived_from(col):
                if self.adapt_from_selectables:
                    for adp in self.adapt_from_selectables:
                        if adp.is_derived_from(col):
                            break
                    else:
                        return None
                return self.selectable  # type: ignore
            elif isinstance(col, Alias) and isinstance(
                col.element, TableClause
            ):
                # we are a SELECT statement and not derived from an alias of a
                # table (which nonetheless may be a table our SELECT derives
                # from), so return the alias to prevent further traversal
                # or
                # we are an alias of a table and we are not derived from an
                # alias of a table (which nonetheless may be the same table
                # as ours) so, same thing
                return col  # type: ignore
            else:
                # other cases where we are a selectable and the element
                # is another join or selectable that contains a table which our
                # selectable derives from, that we want to process
                return None

        elif not isinstance(col, ColumnElement):
            return None
        elif not _include_singleton_constants and col._is_singleton_constant:
            # dont swap out NULL, TRUE, FALSE for a label name
            # in a SQL statement that's being rewritten,
            # leave them as the constant.  This is first noted in #6259,
            # however the logic to check this moved here as of #7154 so that
            # it is made specific to SQL rewriting and not all column
            # correspondence

            return None

        if "adapt_column" in col._annotations:
            col = col._annotations["adapt_column"]

        if TYPE_CHECKING:
            assert isinstance(col, KeyedColumnElement)

        if self.adapt_from_selectables and col not in self.equivalents:
            for adp in self.adapt_from_selectables:
                if adp.c.corresponding_column(col, False) is not None:
                    break
            else:
                return None

        if TYPE_CHECKING:
            assert isinstance(col, KeyedColumnElement)

        return self._corresponding_column(  # type: ignore
            col, require_embedded=True
        )


class _ColumnLookup(Protocol):
    @overload
    def __getitem__(self, key: None) -> None: ...

    @overload
    def __getitem__(self, key: ColumnClause[Any]) -> ColumnClause[Any]: ...

    @overload
    def __getitem__(self, key: ColumnElement[Any]) -> ColumnElement[Any]: ...

    @overload
    def __getitem__(self, key: _ET) -> _ET: ...

    def __getitem__(self, key: Any) -> Any: ...


class ColumnAdapter(ClauseAdapter):
    """Extends ClauseAdapter with extra utility functions.

    Key aspects of ColumnAdapter include:

    * Expressions that are adapted are stored in a persistent
      .columns collection; so that an expression E adapted into
      an expression E1, will return the same object E1 when adapted
      a second time.   This is important in particular for things like
      Label objects that are anonymized, so that the ColumnAdapter can
      be used to present a consistent "adapted" view of things.

    * Exclusion of items from the persistent collection based on
      include/exclude rules, but also independent of hash identity.
      This because "annotated" items all have the same hash identity as their
      parent.

    * "wrapping" capability is added, so that the replacement of an expression
      E can proceed through a series of adapters.  This differs from the
      visitor's "chaining" feature in that the resulting object is passed
      through all replacing functions unconditionally, rather than stopping
      at the first one that returns non-None.

    * An adapt_required option, used by eager loading to indicate that
      We don't trust a result row column that is not translated.
      This is to prevent a column from being interpreted as that
      of the child row in a self-referential scenario, see
      inheritance/test_basic.py->EagerTargetingTest.test_adapt_stringency

    """

    __slots__ = (
        "columns",
        "adapt_required",
        "allow_label_resolve",
        "_wrap",
        "__weakref__",
    )

    columns: _ColumnLookup

    def __init__(
        self,
        selectable: Selectable,
        equivalents: Optional[_EquivalentColumnMap] = None,
        adapt_required: bool = False,
        include_fn: Optional[Callable[[ClauseElement], bool]] = None,
        exclude_fn: Optional[Callable[[ClauseElement], bool]] = None,
        adapt_on_names: bool = False,
        allow_label_resolve: bool = True,
        anonymize_labels: bool = False,
        adapt_from_selectables: Optional[AbstractSet[FromClause]] = None,
    ):
        super().__init__(
            selectable,
            equivalents,
            include_fn=include_fn,
            exclude_fn=exclude_fn,
            adapt_on_names=adapt_on_names,
            anonymize_labels=anonymize_labels,
            adapt_from_selectables=adapt_from_selectables,
        )

        self.columns = util.WeakPopulateDict(self._locate_col)  # type: ignore
        if self.include_fn or self.exclude_fn:
            self.columns = self._IncludeExcludeMapping(self, self.columns)
        self.adapt_required = adapt_required
        self.allow_label_resolve = allow_label_resolve
        self._wrap = None

    class _IncludeExcludeMapping:
        def __init__(self, parent, columns):
            self.parent = parent
            self.columns = columns

        def __getitem__(self, key):
            if (
                self.parent.include_fn and not self.parent.include_fn(key)
            ) or (self.parent.exclude_fn and self.parent.exclude_fn(key)):
                if self.parent._wrap:
                    return self.parent._wrap.columns[key]
                else:
                    return key
            return self.columns[key]

    def wrap(self, adapter):
        ac = copy.copy(self)
        ac._wrap = adapter
        ac.columns = util.WeakPopulateDict(ac._locate_col)  # type: ignore
        if ac.include_fn or ac.exclude_fn:
            ac.columns = self._IncludeExcludeMapping(ac, ac.columns)

        return ac

    @overload
    def traverse(self, obj: Literal[None]) -> None: ...

    @overload
    def traverse(self, obj: _ET) -> _ET: ...

    def traverse(
        self, obj: Optional[ExternallyTraversible]
    ) -> Optional[ExternallyTraversible]:
        return self.columns[obj]

    def chain(self, visitor: ExternalTraversal) -> ColumnAdapter:
        assert isinstance(visitor, ColumnAdapter)

        return super().chain(visitor)

    if TYPE_CHECKING:

        @property
        def visitor_iterator(self) -> Iterator[ColumnAdapter]: ...

    adapt_clause = traverse
    adapt_list = ClauseAdapter.copy_and_process

    def adapt_check_present(
        self, col: ColumnElement[Any]
    ) -> Optional[ColumnElement[Any]]:
        newcol = self.columns[col]

        if newcol is col and self._corresponding_column(col, True) is None:
            return None

        return newcol

    def _locate_col(
        self, col: ColumnElement[Any]
    ) -> Optional[ColumnElement[Any]]:
        # both replace and traverse() are overly complicated for what
        # we are doing here and we would do better to have an inlined
        # version that doesn't build up as much overhead.  the issue is that
        # sometimes the lookup does in fact have to adapt the insides of
        # say a labeled scalar subquery.   However, if the object is an
        # Immutable, i.e. Column objects, we can skip the "clone" /
        # "copy internals" part since those will be no-ops in any case.
        # additionally we want to catch singleton objects null/true/false
        # and make sure they are adapted as well here.

        if col._is_immutable:
            for vis in self.visitor_iterator:
                c = vis.replace(col, _include_singleton_constants=True)
                if c is not None:
                    break
            else:
                c = col
        else:
            c = ClauseAdapter.traverse(self, col)

        if self._wrap:
            c2 = self._wrap._locate_col(c)
            if c2 is not None:
                c = c2

        if self.adapt_required and c is col:
            return None

        # allow_label_resolve is consumed by one case for joined eager loading
        # as part of its logic to prevent its own columns from being affected
        # by .order_by().  Before full typing were applied to the ORM, this
        # logic would set this attribute on the incoming object (which is
        # typically a column, but we have a test for it being a non-column
        # object) if no column were found.  While this seemed to
        # have no negative effects, this adjustment should only occur on the
        # new column which is assumed to be local to an adapted selectable.
        if c is not col:
            c._allow_label_resolve = self.allow_label_resolve

        return c


def _offset_or_limit_clause(
    element: _LimitOffsetType,
    name: Optional[str] = None,
    type_: Optional[_TypeEngineArgument[int]] = None,
) -> ColumnElement[int]:
    """Convert the given value to an "offset or limit" clause.

    This handles incoming integers and converts to an expression; if
    an expression is already given, it is passed through.

    """
    return coercions.expect(
        roles.LimitOffsetRole, element, name=name, type_=type_
    )


def _offset_or_limit_clause_asint_if_possible(
    clause: _LimitOffsetType,
) -> _LimitOffsetType:
    """Return the offset or limit clause as a simple integer if possible,
    else return the clause.

    """
    if clause is None:
        return None
    if hasattr(clause, "_limit_offset_value"):
        value = clause._limit_offset_value
        return util.asint(value)
    else:
        return clause


def _make_slice(
    limit_clause: _LimitOffsetType,
    offset_clause: _LimitOffsetType,
    start: int,
    stop: int,
) -> Tuple[Optional[ColumnElement[int]], Optional[ColumnElement[int]]]:
    """Compute LIMIT/OFFSET in terms of slice start/end"""

    # for calculated limit/offset, try to do the addition of
    # values to offset in Python, however if a SQL clause is present
    # then the addition has to be on the SQL side.

    # TODO: typing is finding a few gaps in here, see if they can be
    # closed up

    if start is not None and stop is not None:
        offset_clause = _offset_or_limit_clause_asint_if_possible(
            offset_clause
        )
        if offset_clause is None:
            offset_clause = 0

        if start != 0:
            offset_clause = offset_clause + start  # type: ignore

        if offset_clause == 0:
            offset_clause = None
        else:
            assert offset_clause is not None
            offset_clause = _offset_or_limit_clause(offset_clause)

        limit_clause = _offset_or_limit_clause(stop - start)

    elif start is None and stop is not None:
        limit_clause = _offset_or_limit_clause(stop)
    elif start is not None and stop is None:
        offset_clause = _offset_or_limit_clause_asint_if_possible(
            offset_clause
        )
        if offset_clause is None:
            offset_clause = 0

        if start != 0:
            offset_clause = offset_clause + start

        if offset_clause == 0:
            offset_clause = None
        else:
            offset_clause = _offset_or_limit_clause(offset_clause)

    return limit_clause, offset_clause<|MERGE_RESOLUTION|>--- conflicted
+++ resolved
@@ -482,13 +482,7 @@
             stack.append(elem.element)
 
 
-<<<<<<< HEAD
-def surface_selectables_only(
-    clause: ClauseElement,
-) -> Generator[ClauseElement]:
-=======
 def surface_selectables_only(clause: ClauseElement) -> Iterator[ClauseElement]:
->>>>>>> dabd7799
     stack = [clause]
     while stack:
         elem = stack.pop()
