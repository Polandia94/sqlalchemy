# util/typing.py
# Copyright (C) 2022-2025 the SQLAlchemy authors and contributors
# <see AUTHORS file>
#
# This module is part of SQLAlchemy and is released under
# the MIT License: https://www.opensource.org/licenses/mit-license.php
# mypy: allow-untyped-defs, allow-untyped-calls

from __future__ import annotations

import builtins
from collections import deque
import collections.abc as collections_abc
import re
import sys
import typing
from typing import Any
from typing import Callable
from typing import cast
from typing import Dict
from typing import ForwardRef
from typing import Generic
from typing import Iterable
from typing import Mapping
from typing import NewType
from typing import NoReturn
from typing import Optional
from typing import overload
from typing import Protocol
from typing import Set
from typing import Tuple
from typing import Type
from typing import TYPE_CHECKING
from typing import TypeVar
from typing import Union

from . import compat

if True:  # zimports removes the tailing comments
    from typing_extensions import Annotated as Annotated  # 3.9
    from typing_extensions import Concatenate as Concatenate  # 3.10
    from typing_extensions import (
        dataclass_transform as dataclass_transform,  # 3.11,
    )
    from typing_extensions import get_args as get_args  # 3.10
    from typing_extensions import get_origin as get_origin  # 3.10
    from typing_extensions import (
        Literal as Literal,
    )  # 3.8 but has bugs before 3.10
    from typing_extensions import NotRequired as NotRequired  # 3.11
    from typing_extensions import ParamSpec as ParamSpec  # 3.10
    from typing_extensions import TypeAlias as TypeAlias  # 3.10
    from typing_extensions import TypeGuard as TypeGuard  # 3.10
    from typing_extensions import TypeVarTuple as TypeVarTuple  # 3.11
    from typing_extensions import Self as Self  # 3.11
    from typing_extensions import TypeAliasType as TypeAliasType  # 3.12
    from typing_extensions import Unpack as Unpack  # 3.11
<<<<<<< HEAD
    from typing_extensions import LiteralString as LiteralString  # 3.11
=======
    from typing_extensions import Never as Never  # 3.11
>>>>>>> b0d9d5a4


_T = TypeVar("_T", bound=Any)
_KT = TypeVar("_KT")
_KT_co = TypeVar("_KT_co", covariant=True)
_KT_contra = TypeVar("_KT_contra", contravariant=True)
_VT = TypeVar("_VT")
_VT_co = TypeVar("_VT_co", covariant=True)

TupleAny = Tuple[Any, ...]

# typing_extensions.Literal is different from typing.Literal until
# Python 3.10.1
LITERAL_TYPES = frozenset([typing.Literal, Literal])


if compat.py310:
    # why they took until py310 to put this in stdlib is beyond me,
    # I've been wanting it since py27
    from types import NoneType as NoneType
else:
    NoneType = type(None)  # type: ignore

NoneFwd = ForwardRef("None")


_AnnotationScanType = Union[
    Type[Any], str, ForwardRef, NewType, TypeAliasType, "GenericProtocol[Any]"
]


class ArgsTypeProtocol(Protocol):
    """protocol for types that have ``__args__``

    there's no public interface for this AFAIK

    """

    __args__: Tuple[_AnnotationScanType, ...]


class GenericProtocol(Protocol[_T]):
    """protocol for generic types.

    this since Python.typing _GenericAlias is private

    """

    __args__: Tuple[_AnnotationScanType, ...]
    __origin__: Type[_T]

    # Python's builtin _GenericAlias has this method, however builtins like
    # list, dict, etc. do not, even though they have ``__origin__`` and
    # ``__args__``
    #
    # def copy_with(self, params: Tuple[_AnnotationScanType, ...]) -> Type[_T]:
    #     ...


# copied from TypeShed, required in order to implement
# MutableMapping.update()
class SupportsKeysAndGetItem(Protocol[_KT, _VT_co]):
    def keys(self) -> Iterable[_KT]: ...

    def __getitem__(self, __k: _KT) -> _VT_co: ...


# work around https://github.com/microsoft/pyright/issues/3025
_LiteralStar = Literal["*"]


def de_stringify_annotation(
    cls: Type[Any],
    annotation: _AnnotationScanType,
    originating_module: str,
    locals_: Mapping[str, Any],
    *,
    str_cleanup_fn: Optional[Callable[[str, str], str]] = None,
    include_generic: bool = False,
    _already_seen: Optional[Set[Any]] = None,
) -> Type[Any]:
    """Resolve annotations that may be string based into real objects.

    This is particularly important if a module defines "from __future__ import
    annotations", as everything inside of __annotations__ is a string. We want
    to at least have generic containers like ``Mapped``, ``Union``, ``List``,
    etc.

    """
    # looked at typing.get_type_hints(), looked at pydantic.  We need much
    # less here, and we here try to not use any private typing internals
    # or construct ForwardRef objects which is documented as something
    # that should be avoided.

    original_annotation = annotation

    if is_fwd_ref(annotation):
        annotation = annotation.__forward_arg__

    if isinstance(annotation, str):
        if str_cleanup_fn:
            annotation = str_cleanup_fn(annotation, originating_module)

        annotation = eval_expression(
            annotation, originating_module, locals_=locals_, in_class=cls
        )

    if (
        include_generic
        and is_generic(annotation)
        and not is_literal(annotation)
    ):
        if _already_seen is None:
            _already_seen = set()

        if annotation in _already_seen:
            # only occurs recursively.  outermost return type
            # will always be Type.
            # the element here will be either ForwardRef or
            # Optional[ForwardRef]
            return original_annotation  # type: ignore
        else:
            _already_seen.add(annotation)

        elements = tuple(
            de_stringify_annotation(
                cls,
                elem,
                originating_module,
                locals_,
                str_cleanup_fn=str_cleanup_fn,
                include_generic=include_generic,
                _already_seen=_already_seen,
            )
            for elem in annotation.__args__
        )

        return _copy_generic_annotation_with(annotation, elements)

    return annotation  # type: ignore


def fixup_container_fwd_refs(
    type_: _AnnotationScanType,
) -> _AnnotationScanType:
    """Correct dict['x', 'y'] into dict[ForwardRef('x'), ForwardRef('y')]
    and similar for list, set

    """

    if (
        is_generic(type_)
        and get_origin(type_)
        in (
            dict,
            set,
            list,
            collections_abc.MutableSet,
            collections_abc.MutableMapping,
            collections_abc.MutableSequence,
            collections_abc.Mapping,
            collections_abc.Sequence,
        )
        # fight, kick and scream to struggle to tell the difference between
        # dict[] and typing.Dict[] which DO NOT compare the same and DO NOT
        # behave the same yet there is NO WAY to distinguish between which type
        # it is using public attributes
        and not re.match(
            "typing.(?:Dict|List|Set|.*Mapping|.*Sequence|.*Set)", repr(type_)
        )
    ):
        # compat with py3.10 and earlier
        return get_origin(type_).__class_getitem__(  # type: ignore
            tuple(
                [
                    ForwardRef(elem) if isinstance(elem, str) else elem
                    for elem in get_args(type_)
                ]
            )
        )
    return type_


def _copy_generic_annotation_with(
    annotation: GenericProtocol[_T], elements: Tuple[_AnnotationScanType, ...]
) -> Type[_T]:
    if hasattr(annotation, "copy_with"):
        # List, Dict, etc. real generics
        return annotation.copy_with(elements)  # type: ignore
    else:
        # Python builtins list, dict, etc.
        return annotation.__origin__[elements]  # type: ignore


def eval_expression(
    expression: str,
    module_name: str,
    *,
    locals_: Optional[Mapping[str, Any]] = None,
    in_class: Optional[Type[Any]] = None,
) -> Any:
    try:
        base_globals: Dict[str, Any] = sys.modules[module_name].__dict__
    except KeyError as ke:
        raise NameError(
            f"Module {module_name} isn't present in sys.modules; can't "
            f"evaluate expression {expression}"
        ) from ke

    try:
        if in_class is not None:
            cls_namespace = dict(in_class.__dict__)
            cls_namespace.setdefault(in_class.__name__, in_class)

            # see #10899.  We want the locals/globals to take precedence
            # over the class namespace in this context, even though this
            # is not the usual way variables would resolve.
            cls_namespace.update(base_globals)

            annotation = eval(expression, cls_namespace, locals_)
        else:
            annotation = eval(expression, base_globals, locals_)
    except Exception as err:
        raise NameError(
            f"Could not de-stringify annotation {expression!r}"
        ) from err
    else:
        return annotation


def eval_name_only(
    name: str,
    module_name: str,
    *,
    locals_: Optional[Mapping[str, Any]] = None,
) -> Any:
    if "." in name:
        return eval_expression(name, module_name, locals_=locals_)

    try:
        base_globals: Dict[str, Any] = sys.modules[module_name].__dict__
    except KeyError as ke:
        raise NameError(
            f"Module {module_name} isn't present in sys.modules; can't "
            f"resolve name {name}"
        ) from ke

    # name only, just look in globals.  eval() works perfectly fine here,
    # however we are seeking to have this be faster, as this occurs for
    # every Mapper[] keyword, etc. depending on configuration
    try:
        return base_globals[name]
    except KeyError as ke:
        # check in builtins as well to handle `list`, `set` or `dict`, etc.
        try:
            return builtins.__dict__[name]
        except KeyError:
            pass

        raise NameError(
            f"Could not locate name {name} in module {module_name}"
        ) from ke


def resolve_name_to_real_class_name(name: str, module_name: str) -> str:
    try:
        obj = eval_name_only(name, module_name)
    except NameError:
        return name
    else:
        return getattr(obj, "__name__", name)


def is_pep593(type_: Optional[Any]) -> bool:
    return type_ is not None and get_origin(type_) is Annotated


def is_non_string_iterable(obj: Any) -> TypeGuard[Iterable[Any]]:
    return isinstance(obj, collections_abc.Iterable) and not isinstance(
        obj, (str, bytes)
    )


def is_literal(type_: Any) -> bool:
    return get_origin(type_) in LITERAL_TYPES


def is_newtype(type_: Optional[_AnnotationScanType]) -> TypeGuard[NewType]:
    return hasattr(type_, "__supertype__")
    # doesn't work in 3.9, 3.8, 3.7 as it passes a closure, not an
    # object instance
    # return isinstance(type_, NewType)


def is_generic(type_: _AnnotationScanType) -> TypeGuard[GenericProtocol[Any]]:
    return hasattr(type_, "__args__") and hasattr(type_, "__origin__")


def is_pep695(type_: _AnnotationScanType) -> TypeGuard[TypeAliasType]:
    return isinstance(type_, TypeAliasType)


def flatten_newtype(type_: NewType) -> Type[Any]:
    super_type = type_.__supertype__
    while is_newtype(super_type):
        super_type = super_type.__supertype__
    return super_type  # type: ignore[return-value]


def pep695_values(type_: _AnnotationScanType) -> Set[Any]:
    """Extracts the value from a TypeAliasType, recursively exploring unions
    and inner TypeAliasType to flatten them into a single set.

    Forward references are not evaluated, so no recursive exploration happens
    into them.
    """
    _seen = set()

    def recursive_value(type_):
        if type_ in _seen:
            # recursion are not supported (at least it's flagged as
            # an error by pyright). Just avoid infinite loop
            return type_
        _seen.add(type_)
        if not is_pep695(type_):
            return type_
        value = type_.__value__
        if not is_union(value):
            return value
        return [recursive_value(t) for t in value.__args__]

    res = recursive_value(type_)
    if isinstance(res, list):
        types = set()
        stack = deque(res)
        while stack:
            t = stack.popleft()
            if isinstance(t, list):
                stack.extend(t)
            else:
                types.add(None if t in {NoneType, NoneFwd} else t)
        return types
    else:
        return {res}


def is_fwd_ref(
    type_: _AnnotationScanType,
    check_generic: bool = False,
    check_for_plain_string: bool = False,
) -> TypeGuard[ForwardRef]:
    if check_for_plain_string and isinstance(type_, str):
        return True
    elif isinstance(type_, ForwardRef):
        return True
    elif check_generic and is_generic(type_):
        return any(
            is_fwd_ref(
                arg, True, check_for_plain_string=check_for_plain_string
            )
            for arg in type_.__args__
        )
    else:
        return False


@overload
def de_optionalize_union_types(type_: str) -> str: ...


@overload
def de_optionalize_union_types(type_: Type[Any]) -> Type[Any]: ...


@overload
def de_optionalize_union_types(
    type_: _AnnotationScanType,
) -> _AnnotationScanType: ...


def de_optionalize_union_types(
    type_: _AnnotationScanType,
) -> _AnnotationScanType:
    """Given a type, filter out ``Union`` types that include ``NoneType``
    to not include the ``NoneType``.

    """

    if is_fwd_ref(type_):
        return _de_optionalize_fwd_ref_union_types(type_, False)

    elif is_union(type_) and includes_none(type_):
        typ = set(type_.__args__)

        typ.discard(NoneType)
        typ.discard(NoneFwd)

        return make_union_type(*typ)

    else:
        return type_


@overload
def _de_optionalize_fwd_ref_union_types(
    type_: ForwardRef, return_has_none: Literal[True]
) -> bool: ...


@overload
def _de_optionalize_fwd_ref_union_types(
    type_: ForwardRef, return_has_none: Literal[False]
) -> _AnnotationScanType: ...


def _de_optionalize_fwd_ref_union_types(
    type_: ForwardRef, return_has_none: bool
) -> Union[_AnnotationScanType, bool]:
    """return the non-optional type for Optional[], Union[None, ...], x|None,
    etc. without de-stringifying forward refs.

    unfortunately this seems to require lots of hardcoded heuristics

    """

    annotation = type_.__forward_arg__

    mm = re.match(r"^(.+?)\[(.+)\]$", annotation)
    if mm:
        g1 = mm.group(1).split(".")[-1]
        if g1 == "Optional":
            return True if return_has_none else ForwardRef(mm.group(2))
        elif g1 == "Union":
            if "[" in mm.group(2):
                # cases like "Union[Dict[str, int], int, None]"
                elements: list[str] = []
                current: list[str] = []
                ignore_comma = 0
                for char in mm.group(2):
                    if char == "[":
                        ignore_comma += 1
                    elif char == "]":
                        ignore_comma -= 1
                    elif ignore_comma == 0 and char == ",":
                        elements.append("".join(current).strip())
                        current.clear()
                        continue
                    current.append(char)
            else:
                elements = re.split(r",\s*", mm.group(2))
            parts = [ForwardRef(elem) for elem in elements if elem != "None"]
            if return_has_none:
                return len(elements) != len(parts)
            else:
                return make_union_type(*parts) if parts else Never  # type: ignore[return-value] # noqa: E501
        else:
            return False if return_has_none else type_

    pipe_tokens = re.split(r"\s*\|\s*", annotation)
    has_none = "None" in pipe_tokens
    if return_has_none:
        return has_none
    if has_none:
        anno_str = "|".join(p for p in pipe_tokens if p != "None")
        return ForwardRef(anno_str) if anno_str else Never  # type: ignore[return-value] # noqa: E501

    return type_


def make_union_type(*types: _AnnotationScanType) -> Type[Any]:
    """Make a Union type."""
    return Union.__getitem__(types)  # type: ignore


def includes_none(type_: Any) -> bool:
    """Returns if the type annotation ``type_`` allows ``None``.

    This function supports:
    * forward refs
    * unions
    * pep593 - Annotated
    * pep695 - TypeAliasType (does not support looking into
    fw reference of other pep695)
    * NewType
    * plain types like ``int``, ``None``, etc
    """
    if is_fwd_ref(type_):
        return _de_optionalize_fwd_ref_union_types(type_, True)
    if is_union(type_):
        return any(includes_none(t) for t in get_args(type_))
    if is_pep593(type_):
        return includes_none(get_args(type_)[0])
    if is_pep695(type_):
        return any(includes_none(t) for t in pep695_values(type_))
    if is_newtype(type_):
        return includes_none(type_.__supertype__)
    return type_ in (NoneFwd, NoneType, None)


def is_union(type_: Any) -> TypeGuard[ArgsTypeProtocol]:
    return is_origin_of(type_, "Union", "UnionType")


def is_origin_of_cls(
    type_: Any, class_obj: Union[Tuple[Type[Any], ...], Type[Any]]
) -> bool:
    """return True if the given type has an __origin__ that shares a base
    with the given class"""

    origin = get_origin(type_)
    if origin is None:
        return False

    return isinstance(origin, type) and issubclass(origin, class_obj)


def is_origin_of(
    type_: Any, *names: str, module: Optional[str] = None
) -> bool:
    """return True if the given type has an __origin__ with the given name
    and optional module."""

    origin = get_origin(type_)
    if origin is None:
        return False

    return _get_type_name(origin) in names and (
        module is None or origin.__module__.startswith(module)
    )


def _get_type_name(type_: Type[Any]) -> str:
    if compat.py310:
        return type_.__name__
    else:
        typ_name = getattr(type_, "__name__", None)
        if typ_name is None:
            typ_name = getattr(type_, "_name", None)

        return typ_name  # type: ignore


class DescriptorProto(Protocol):
    def __get__(self, instance: object, owner: Any) -> Any: ...

    def __set__(self, instance: Any, value: Any) -> None: ...

    def __delete__(self, instance: Any) -> None: ...


_DESC = TypeVar("_DESC", bound=DescriptorProto)


class DescriptorReference(Generic[_DESC]):
    """a descriptor that refers to a descriptor.

    used for cases where we need to have an instance variable referring to an
    object that is itself a descriptor, which typically confuses typing tools
    as they don't know when they should use ``__get__`` or not when referring
    to the descriptor assignment as an instance variable. See
    sqlalchemy.orm.interfaces.PropComparator.prop

    """

    if TYPE_CHECKING:

        def __get__(self, instance: object, owner: Any) -> _DESC: ...

        def __set__(self, instance: Any, value: _DESC) -> None: ...

        def __delete__(self, instance: Any) -> None: ...


_DESC_co = TypeVar("_DESC_co", bound=DescriptorProto, covariant=True)


class RODescriptorReference(Generic[_DESC_co]):
    """a descriptor that refers to a descriptor.

    same as :class:`.DescriptorReference` but is read-only, so that subclasses
    can define a subtype as the generically contained element

    """

    if TYPE_CHECKING:

        def __get__(self, instance: object, owner: Any) -> _DESC_co: ...

        def __set__(self, instance: Any, value: Any) -> NoReturn: ...

        def __delete__(self, instance: Any) -> NoReturn: ...


_FN = TypeVar("_FN", bound=Optional[Callable[..., Any]])


class CallableReference(Generic[_FN]):
    """a descriptor that refers to a callable.

    works around mypy's limitation of not allowing callables assigned
    as instance variables


    """

    if TYPE_CHECKING:

        def __get__(self, instance: object, owner: Any) -> _FN: ...

        def __set__(self, instance: Any, value: _FN) -> None: ...

        def __delete__(self, instance: Any) -> None: ...<|MERGE_RESOLUTION|>--- conflicted
+++ resolved
@@ -55,11 +55,8 @@
     from typing_extensions import Self as Self  # 3.11
     from typing_extensions import TypeAliasType as TypeAliasType  # 3.12
     from typing_extensions import Unpack as Unpack  # 3.11
-<<<<<<< HEAD
+    from typing_extensions import Never as Never  # 3.11
     from typing_extensions import LiteralString as LiteralString  # 3.11
-=======
-    from typing_extensions import Never as Never  # 3.11
->>>>>>> b0d9d5a4
 
 
 _T = TypeVar("_T", bound=Any)
