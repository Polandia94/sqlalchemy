--- conflicted
+++ resolved
@@ -566,11 +566,7 @@
                 % (self.label_length, self.max_identifier_length)
             )
 
-<<<<<<< HEAD
-    def on_connect(self) -> Callable[[Any], None] | None:
-=======
     def on_connect(self) -> Optional[Callable[[Any]]]:
->>>>>>> 5f210f0d
         # inherits the docstring from interfaces.Dialect.on_connect
         return None
 
