# engine/default.py
# Copyright (C) 2005-2025 the SQLAlchemy authors and contributors
# <see AUTHORS file>
#
# This module is part of SQLAlchemy and is released under
# the MIT License: https://www.opensource.org/licenses/mit-license.php
# mypy: allow-untyped-defs, allow-untyped-calls

"""Default implementations of per-dialect sqlalchemy.engine classes.

These are semi-private implementation classes which are only of importance
to database dialect authors; dialects will usually use the classes here
as the base class for their own corresponding classes.

"""

from __future__ import annotations

import functools
import operator
import random
import re
from time import perf_counter
import typing
from typing import Any
from typing import Callable
from typing import cast
from typing import Dict
from typing import Final
from typing import List
from typing import Mapping
from typing import MutableMapping
from typing import MutableSequence
from typing import Optional
from typing import Sequence
from typing import Set
from typing import Tuple
from typing import Type
from typing import TYPE_CHECKING
from typing import Union
import weakref

from . import characteristics
from . import cursor as _cursor
from . import interfaces
from .base import Connection
from .interfaces import CacheStats
from .interfaces import DBAPICursor
from .interfaces import Dialect
from .interfaces import ExecuteStyle
from .interfaces import ExecutionContext
from .reflection import ObjectKind
from .reflection import ObjectScope
from .. import event
from .. import exc
from .. import pool
from .. import util
from ..sql import compiler
from ..sql import dml
from ..sql import expression
from ..sql import type_api
from ..sql import util as sql_util
from ..sql._typing import is_tuple_type
from ..sql.base import _NoArg
from ..sql.compiler import DDLCompiler
from ..sql.compiler import InsertmanyvaluesSentinelOpts
from ..sql.compiler import SQLCompiler
from ..sql.elements import quoted_name
from ..util.typing import Literal
from ..util.typing import TupleAny
from ..util.typing import Unpack


if typing.TYPE_CHECKING:
    from types import ModuleType

    from .base import Engine
    from .cursor import ResultFetchStrategy
    from .interfaces import _CoreMultiExecuteParams
    from .interfaces import _CoreSingleExecuteParams
    from .interfaces import _DBAPICursorDescription
    from .interfaces import _DBAPIMultiExecuteParams
    from .interfaces import _DBAPISingleExecuteParams
    from .interfaces import _ExecuteOptions
    from .interfaces import _MutableCoreSingleExecuteParams
    from .interfaces import _ParamStyle
    from .interfaces import ConnectArgsType
    from .interfaces import DBAPIConnection
    from .interfaces import IsolationLevel
    from .row import Row
    from .url import URL
    from ..event import _ListenerFnType
    from ..pool import Pool
    from ..pool import PoolProxiedConnection
    from ..sql import Executable
    from ..sql.compiler import Compiled
    from ..sql.compiler import Linting
    from ..sql.compiler import ResultColumnsEntry
    from ..sql.dml import DMLState
    from ..sql.dml import UpdateBase
    from ..sql.elements import BindParameter
    from ..sql.schema import Column
    from ..sql.type_api import _BindProcessorType
    from ..sql.type_api import _ResultProcessorType
    from ..sql.type_api import TypeEngine
    from ..util.langhelpers import generic_fn_descriptor



# When we're handed literal SQL, ensure it's a SELECT query
SERVER_SIDE_CURSOR_RE = re.compile(r"\s*SELECT", re.I | re.UNICODE)


(
    CACHE_HIT,
    CACHE_MISS,
    CACHING_DISABLED,
    NO_CACHE_KEY,
    NO_DIALECT_SUPPORT,
) = list(CacheStats)


class DefaultDialect(Dialect):
    """Default implementation of Dialect"""

    statement_compiler = compiler.SQLCompiler
    ddl_compiler = compiler.DDLCompiler
    type_compiler_cls = compiler.GenericTypeCompiler

    preparer = compiler.IdentifierPreparer
    supports_alter = True
    supports_comments = False
    supports_constraint_comments = False
    inline_comments = False
    supports_statement_cache = True

    div_is_floordiv = True

    bind_typing = interfaces.BindTyping.NONE

    include_set_input_sizes: Optional[Set[Any]] = None
    exclude_set_input_sizes: Optional[Set[Any]] = None

    # the first value we'd get for an autoincrement column.
    default_sequence_base = 1

    # most DBAPIs happy with this for execute().
    # not cx_oracle.
    execute_sequence_format = tuple

    supports_schemas = True
    supports_views = True
    supports_sequences = False
    sequences_optional = False
    preexecute_autoincrement_sequences = False
    supports_identity_columns = False
    postfetch_lastrowid = True
    favor_returning_over_lastrowid = False
    insert_null_pk_still_autoincrements = False
    update_returning = False
    delete_returning = False
    update_returning_multifrom = False
    delete_returning_multifrom = False
    insert_returning = False

    cte_follows_insert = False

    supports_native_enum = False
    supports_native_boolean = False
    supports_native_uuid = False
    returns_native_bytes = False

    non_native_boolean_check_constraint = True

    supports_simple_order_by_label = True

    tuple_in_values = False

    connection_characteristics = util.immutabledict(
        {
            "isolation_level": characteristics.IsolationLevelCharacteristic(),
            "logging_token": characteristics.LoggingTokenCharacteristic(),
        }
    )

    engine_config_types: Mapping[str, Any] = util.immutabledict(
        {
            "pool_timeout": util.asint,
            "echo": util.bool_or_str("debug"),
            "echo_pool": util.bool_or_str("debug"),
            "pool_recycle": util.asint,
            "pool_size": util.asint,
            "max_overflow": util.asint,
            "future": util.asbool,
        }
    )

    # if the NUMERIC type
    # returns decimal.Decimal.
    # *not* the FLOAT type however.
    supports_native_decimal = False

    name = "default"

    # length at which to truncate
    # any identifier.
    max_identifier_length = 9999
    _user_defined_max_identifier_length: Optional[int] = None

    isolation_level: Optional[str] = None

    # sub-categories of max_identifier_length.
    # currently these accommodate for MySQL which allows alias names
    # of 255 but DDL names only of 64.
    max_index_name_length: Optional[int] = None
    max_constraint_name_length: Optional[int] = None

    supports_sane_rowcount = True
    supports_sane_multi_rowcount = True
    colspecs: MutableMapping[Type[TypeEngine[Any]], Type[TypeEngine[Any]]] = {}
    default_paramstyle = "named"

    supports_default_values = False
    """dialect supports INSERT... DEFAULT VALUES syntax"""

    supports_default_metavalue = False
    """dialect supports INSERT... VALUES (DEFAULT) syntax"""

    default_metavalue_token = "DEFAULT"
    """for INSERT... VALUES (DEFAULT) syntax, the token to put in the
    parenthesis."""

    # not sure if this is a real thing but the compiler will deliver it
    # if this is the only flag enabled.
    supports_empty_insert = True
    """dialect supports INSERT () VALUES ()"""

    supports_multivalues_insert = False

    use_insertmanyvalues: bool = False

    use_insertmanyvalues_wo_returning: bool = False

    insertmanyvalues_implicit_sentinel: InsertmanyvaluesSentinelOpts = (
        InsertmanyvaluesSentinelOpts.NOT_SUPPORTED
    )

    insertmanyvalues_page_size: int = 1000
    insertmanyvalues_max_parameters = 32700

    supports_is_distinct_from = True

    supports_server_side_cursors: Union[generic_fn_descriptor[bool], bool] = (
        False
    )

    server_side_cursors = False

    # extra record-level locking features (#4860)
    supports_for_update_of = False

    server_version_info = None

    default_schema_name: Optional[str] = None

    # indicates symbol names are
    # UPPERCASED if they are case insensitive
    # within the database.
    # if this is True, the methods normalize_name()
    # and denormalize_name() must be provided.
    requires_name_normalize = False

    is_async = False

    has_terminate = False

    # TODO: this is not to be part of 2.0.  implement rudimentary binary
    # literals for SQLite, PostgreSQL, MySQL only within
    # _Binary.literal_processor
    _legacy_binary_type_literal_encoding = "utf-8"

    @util.deprecated_params(
        empty_in_strategy=(
            "1.4",
            "The :paramref:`_sa.create_engine.empty_in_strategy` keyword is "
            "deprecated, and no longer has any effect.  All IN expressions "
            "are now rendered using "
            'the "expanding parameter" strategy which renders a set of bound'
            'expressions, or an "empty set" SELECT, at statement execution'
            "time.",
        ),
        server_side_cursors=(
            "1.4",
            "The :paramref:`_sa.create_engine.server_side_cursors` parameter "
            "is deprecated and will be removed in a future release.  Please "
            "use the "
            ":paramref:`_engine.Connection.execution_options.stream_results` "
            "parameter.",
        ),
    )
    def __init__(
        self,
        paramstyle: Optional[_ParamStyle] = None,
        isolation_level: Optional[IsolationLevel] = None,
        dbapi: Optional[ModuleType] = None,
        implicit_returning: Literal[True] = True,
        supports_native_boolean: Optional[bool] = None,
        max_identifier_length: Optional[int] = None,
        label_length: Optional[int] = None,
        insertmanyvalues_page_size: Union[_NoArg, int] = _NoArg.NO_ARG,
        use_insertmanyvalues: Optional[bool] = None,
        # util.deprecated_params decorator cannot render the
        # Linting.NO_LINTING constant
        compiler_linting: Linting = int(compiler.NO_LINTING),  # type: ignore
        server_side_cursors: bool = False,
        **kwargs: Any,
    ):
        if server_side_cursors:
            if not self.supports_server_side_cursors:
                raise exc.ArgumentError(
                    "Dialect %s does not support server side cursors" % self
                )
            else:
                self.server_side_cursors = True

        if getattr(self, "use_setinputsizes", False):
            util.warn_deprecated(
                "The dialect-level use_setinputsizes attribute is "
                "deprecated.  Please use "
                "bind_typing = BindTyping.SETINPUTSIZES",
                "2.0",
            )
            self.bind_typing = interfaces.BindTyping.SETINPUTSIZES

        self.positional = False
        self._ischema = None

        self.dbapi = dbapi

        if paramstyle is not None:
            self.paramstyle = paramstyle
        elif self.dbapi is not None:
            self.paramstyle = self.dbapi.paramstyle
        else:
            self.paramstyle = self.default_paramstyle
        self.positional = self.paramstyle in (
            "qmark",
            "format",
            "numeric",
            "numeric_dollar",
        )
        self.identifier_preparer = self.preparer(self)
        self._on_connect_isolation_level = isolation_level

        legacy_tt_callable = getattr(self, "type_compiler", None)
        if legacy_tt_callable is not None:
            tt_callable = cast(
                Type[compiler.GenericTypeCompiler],
                self.type_compiler,
            )
        else:
            tt_callable = self.type_compiler_cls

        self.type_compiler_instance = self.type_compiler = tt_callable(self)

        if supports_native_boolean is not None:
            self.supports_native_boolean = supports_native_boolean

        self._user_defined_max_identifier_length = max_identifier_length
        if self._user_defined_max_identifier_length:
            self.max_identifier_length = (
                self._user_defined_max_identifier_length
            )
        self.label_length = label_length
        self.compiler_linting = compiler_linting

        if use_insertmanyvalues is not None:
            self.use_insertmanyvalues = use_insertmanyvalues

        if insertmanyvalues_page_size is not _NoArg.NO_ARG:
            self.insertmanyvalues_page_size = insertmanyvalues_page_size

    @property
    @util.deprecated(
        "2.0",
        "full_returning is deprecated, please use insert_returning, "
        "update_returning, delete_returning",
    )
    def full_returning(self):
        return (
            self.insert_returning
            and self.update_returning
            and self.delete_returning
        )

    @util.memoized_property
    def insert_executemany_returning(self):
        """Default implementation for insert_executemany_returning, if not
        otherwise overridden by the specific dialect.

        The default dialect determines "insert_executemany_returning" is
        available if the dialect in use has opted into using the
        "use_insertmanyvalues" feature. If they haven't opted into that, then
        this attribute is False, unless the dialect in question overrides this
        and provides some other implementation (such as the Oracle Database
        dialects).

        """
        return self.insert_returning and self.use_insertmanyvalues

    @util.memoized_property
    def insert_executemany_returning_sort_by_parameter_order(self):
        """Default implementation for
        insert_executemany_returning_deterministic_order, if not otherwise
        overridden by the specific dialect.

        The default dialect determines "insert_executemany_returning" can have
        deterministic order only if the dialect in use has opted into using the
        "use_insertmanyvalues" feature, which implements deterministic ordering
        using client side sentinel columns only by default.  The
        "insertmanyvalues" feature also features alternate forms that can
        use server-generated PK values as "sentinels", but those are only
        used if the :attr:`.Dialect.insertmanyvalues_implicit_sentinel`
        bitflag enables those alternate SQL forms, which are disabled
        by default.

        If the dialect in use hasn't opted into that, then this attribute is
        False, unless the dialect in question overrides this and provides some
        other implementation (such as the Oracle Database dialects).

        """
        return self.insert_returning and self.use_insertmanyvalues

    update_executemany_returning = False
    delete_executemany_returning = False

    @util.memoized_property
    def loaded_dbapi(self) -> ModuleType:
        if self.dbapi is None:
            raise exc.InvalidRequestError(
                f"Dialect {self} does not have a Python DBAPI established "
                "and cannot be used for actual database interaction"
            )
        return self.dbapi

    @util.memoized_property
    def _bind_typing_render_casts(self):
        return self.bind_typing is interfaces.BindTyping.RENDER_CASTS

    def _ensure_has_table_connection(self, arg: Connection) -> None:
        if not isinstance(arg, Connection):
            raise exc.ArgumentError(
                "The argument passed to Dialect.has_table() should be a "
                "%s, got %s. "
                "Additionally, the Dialect.has_table() method is for "
                "internal dialect "
                "use only; please use "
                "``inspect(some_engine).has_table(<tablename>>)`` "
                "for public API use." % (Connection, type(arg))
            )

    @util.memoized_property
    def _supports_statement_cache(self):
        ssc = self.__class__.__dict__.get("supports_statement_cache", None)
        if ssc is None:
            util.warn(
                "Dialect %s:%s will not make use of SQL compilation caching "
                "as it does not set the 'supports_statement_cache' attribute "
                "to ``True``.  This can have "
                "significant performance implications including some "
                "performance degradations in comparison to prior SQLAlchemy "
                "versions.  Dialect maintainers should seek to set this "
                "attribute to True after appropriate development and testing "
                "for SQLAlchemy 1.4 caching support.   Alternatively, this "
                "attribute may be set to False which will disable this "
                "warning." % (self.name, self.driver),
                code="cprf",
            )

        return bool(ssc)

    @util.memoized_property
    def _type_memos(self):
        return weakref.WeakKeyDictionary()

    @property
    def dialect_description(self):
        return self.name + "+" + self.driver

    @property
    def supports_sane_rowcount_returning(self):
        """True if this dialect supports sane rowcount even if RETURNING is
        in use.

        For dialects that don't support RETURNING, this is synonymous with
        ``supports_sane_rowcount``.

        """
        return self.supports_sane_rowcount

    @classmethod
    def get_pool_class(cls, url: URL) -> Type[Pool]:
        default: Type[pool.Pool]
        if cls.is_async:
            default = pool.AsyncAdaptedQueuePool
        else:
            default = pool.QueuePool

        return getattr(cls, "poolclass", default)

    def get_dialect_pool_class(self, url: URL) -> Type[Pool]:
        return self.get_pool_class(url)

    @classmethod
    def load_provisioning(cls):
        package = ".".join(cls.__module__.split(".")[0:-1])
        try:
            __import__(package + ".provision")
        except ImportError:
            pass

    def _builtin_onconnect(self) -> Optional[_ListenerFnType]:
        if self._on_connect_isolation_level is not None:

            def builtin_connect(dbapi_conn, conn_rec):
                self._assert_and_set_isolation_level(
                    dbapi_conn, self._on_connect_isolation_level
                )

            return builtin_connect
        else:
            return None

    def initialize(self, connection: Connection) -> None:
        try:
            self.server_version_info = self._get_server_version_info(
                connection
            )
        except NotImplementedError:
            self.server_version_info = None
        try:
            self.default_schema_name = self._get_default_schema_name(
                connection
            )
        except NotImplementedError:
            self.default_schema_name = None

        try:
            self.default_isolation_level = self.get_default_isolation_level(
                connection.connection.dbapi_connection
            )
        except NotImplementedError:
            self.default_isolation_level = None

        if not self._user_defined_max_identifier_length:
            max_ident_length = self._check_max_identifier_length(connection)
            if max_ident_length:
                self.max_identifier_length = max_ident_length

        if (
            self.label_length
            and self.label_length > self.max_identifier_length
        ):
            raise exc.ArgumentError(
                "Label length of %d is greater than this dialect's"
                " maximum identifier length of %d"
                % (self.label_length, self.max_identifier_length)
            )

<<<<<<< HEAD
    def on_connect(self) -> Optional[Callable[[Any], None]]:
=======
    def on_connect(self) -> Optional[Callable[[Any], Any]]:
>>>>>>> dabd7799
        # inherits the docstring from interfaces.Dialect.on_connect
        return None

    def _check_max_identifier_length(self, connection):
        """Perform a connection / server version specific check to determine
        the max_identifier_length.

        If the dialect's class level max_identifier_length should be used,
        can return None.

        """
        return None

    def get_default_isolation_level(self, dbapi_conn):
        """Given a DBAPI connection, return its isolation level, or
        a default isolation level if one cannot be retrieved.

        May be overridden by subclasses in order to provide a
        "fallback" isolation level for databases that cannot reliably
        retrieve the actual isolation level.

        By default, calls the :meth:`_engine.Interfaces.get_isolation_level`
        method, propagating any exceptions raised.

        """
        return self.get_isolation_level(dbapi_conn)

    def type_descriptor(self, typeobj):
        """Provide a database-specific :class:`.TypeEngine` object, given
        the generic object which comes from the types module.

        This method looks for a dictionary called
        ``colspecs`` as a class or instance-level variable,
        and passes on to :func:`_types.adapt_type`.

        """
        return type_api.adapt_type(typeobj, self.colspecs)

    def has_index(self, connection, table_name, index_name, schema=None, **kw):
        if not self.has_table(connection, table_name, schema=schema, **kw):
            return False
        for idx in self.get_indexes(
            connection, table_name, schema=schema, **kw
        ):
            if idx["name"] == index_name:
                return True
        else:
            return False

    def has_schema(
        self, connection: Connection, schema_name: str, **kw: Any
    ) -> bool:
        return schema_name in self.get_schema_names(connection, **kw)

    def validate_identifier(self, ident: str) -> None:
        if len(ident) > self.max_identifier_length:
            raise exc.IdentifierError(
                "Identifier '%s' exceeds maximum length of %d characters"
                % (ident, self.max_identifier_length)
            )

    def connect(self, *cargs: Any, **cparams: Any) -> DBAPIConnection:
        # inherits the docstring from interfaces.Dialect.connect
        return self.loaded_dbapi.connect(*cargs, **cparams)  # type: ignore[no-any-return]  # NOQA: E501

    def create_connect_args(self, url: URL) -> ConnectArgsType:
        # inherits the docstring from interfaces.Dialect.create_connect_args
        opts = url.translate_connect_args()
        opts.update(url.query)
        return ([], opts)

    def set_engine_execution_options(
        self, engine: Engine, opts: Mapping[str, Any]
    ) -> None:
        supported_names = set(self.connection_characteristics).intersection(
            opts
        )
        if supported_names:
            characteristics: Mapping[str, Any] = util.immutabledict(
                (name, opts[name]) for name in supported_names
            )

            @event.listens_for(engine, "engine_connect")
            def set_connection_characteristics(connection):
                self._set_connection_characteristics(
                    connection, characteristics
                )

    def set_connection_execution_options(
        self, connection: Connection, opts: Mapping[str, Any]
    ) -> None:
        supported_names = set(self.connection_characteristics).intersection(
            opts
        )
        if supported_names:
            characteristics: Mapping[str, Any] = util.immutabledict(
                (name, opts[name]) for name in supported_names
            )
            self._set_connection_characteristics(connection, characteristics)

    def _set_connection_characteristics(self, connection, characteristics):
        characteristic_values = [
            (name, self.connection_characteristics[name], value)
            for name, value in characteristics.items()
        ]

        if connection.in_transaction():
            trans_objs = [
                (name, obj)
                for name, obj, _ in characteristic_values
                if obj.transactional
            ]
            if trans_objs:
                raise exc.InvalidRequestError(
                    "This connection has already initialized a SQLAlchemy "
                    "Transaction() object via begin() or autobegin; "
                    "%s may not be altered unless rollback() or commit() "
                    "is called first."
                    % (", ".join(name for name, obj in trans_objs))
                )

        dbapi_connection = connection.connection.dbapi_connection
        for _, characteristic, value in characteristic_values:
            characteristic.set_connection_characteristic(
                self, connection, dbapi_connection, value
            )
        connection.connection._connection_record.finalize_callback.append(
            functools.partial(self._reset_characteristics, characteristics)
        )

    def _reset_characteristics(self, characteristics, dbapi_connection):
        for characteristic_name in characteristics:
            characteristic = self.connection_characteristics[
                characteristic_name
            ]
            characteristic.reset_characteristic(self, dbapi_connection)

    def do_begin(self, dbapi_connection):
        pass

    def do_rollback(self, dbapi_connection):
        dbapi_connection.rollback()

    def do_commit(self, dbapi_connection):
        dbapi_connection.commit()

    def do_terminate(self, dbapi_connection):
        self.do_close(dbapi_connection)

    def do_close(self, dbapi_connection):
        dbapi_connection.close()

    @util.memoized_property
    def _dialect_specific_select_one(self):
        return str(expression.select(1).compile(dialect=self))

    def _do_ping_w_event(self, dbapi_connection: DBAPIConnection) -> bool:
        try:
            return self.do_ping(dbapi_connection)
        except self.loaded_dbapi.Error as err:
            is_disconnect = self.is_disconnect(err, dbapi_connection, None)

            if self._has_events:
                try:
                    Connection._handle_dbapi_exception_noconnection(
                        err,
                        self,
                        is_disconnect=is_disconnect,
                        invalidate_pool_on_disconnect=False,
                        is_pre_ping=True,
                    )
                except exc.StatementError as new_err:
                    is_disconnect = new_err.connection_invalidated

            if is_disconnect:
                return False
            else:
                raise

    def do_ping(self, dbapi_connection: DBAPIConnection) -> bool:
        cursor = None

        cursor = dbapi_connection.cursor()
        try:
            cursor.execute(self._dialect_specific_select_one)
        finally:
            cursor.close()
        return True

    def create_xid(self):
        """Create a random two-phase transaction ID.

        This id will be passed to do_begin_twophase(), do_rollback_twophase(),
        do_commit_twophase().  Its format is unspecified.
        """

        return "_sa_%032x" % random.randint(0, 2**128)

    def do_savepoint(self, connection, name):
        connection.execute(expression.SavepointClause(name))

    def do_rollback_to_savepoint(self, connection, name):
        connection.execute(expression.RollbackToSavepointClause(name))

    def do_release_savepoint(self, connection, name):
        connection.execute(expression.ReleaseSavepointClause(name))

    def _deliver_insertmanyvalues_batches(
        self,
        connection,
        cursor,
        statement,
        parameters,
        generic_setinputsizes,
        context,
    ):
        context = cast(DefaultExecutionContext, context)
        compiled = cast(SQLCompiler, context.compiled)

        _composite_sentinel_proc: Sequence[
            Optional[_ResultProcessorType[Any]]
        ] = ()
        _scalar_sentinel_proc: Optional[_ResultProcessorType[Any]] = None
        _sentinel_proc_initialized: bool = False

        compiled_parameters = context.compiled_parameters

        imv = compiled._insertmanyvalues
        assert imv is not None

        is_returning: Final[bool] = bool(compiled.effective_returning)
        batch_size = context.execution_options.get(
            "insertmanyvalues_page_size", self.insertmanyvalues_page_size
        )

        if compiled.schema_translate_map:
            schema_translate_map = context.execution_options.get(
                "schema_translate_map", {}
            )
        else:
            schema_translate_map = None

        if is_returning:
            result: Optional[List[Any]] = []
            context._insertmanyvalues_rows = result

            sort_by_parameter_order = imv.sort_by_parameter_order

        else:
            sort_by_parameter_order = False
            result = None

        for imv_batch in compiled._deliver_insertmanyvalues_batches(
            statement,
            parameters,
            compiled_parameters,
            generic_setinputsizes,
            batch_size,
            sort_by_parameter_order,
            schema_translate_map,
        ):
            yield imv_batch

            if is_returning:

                try:
                    rows = context.fetchall_for_returning(cursor)
                except BaseException as be:
                    connection._handle_dbapi_exception(
                        be,
                        sql_util._long_statement(imv_batch.replaced_statement),
                        imv_batch.replaced_parameters,
                        None,
                        context,
                        is_sub_exec=True,
                    )

                # I would have thought "is_returning: Final[bool]"
                # would have assured this but pylance thinks not
                assert result is not None

                if imv.num_sentinel_columns and not imv_batch.is_downgraded:
                    composite_sentinel = imv.num_sentinel_columns > 1
                    if imv.implicit_sentinel:
                        # for implicit sentinel, which is currently single-col
                        # integer autoincrement, do a simple sort.
                        assert not composite_sentinel
                        result.extend(
                            sorted(rows, key=operator.itemgetter(-1))
                        )
                        continue

                    # otherwise, create dictionaries to match up batches
                    # with parameters
                    assert imv.sentinel_param_keys
                    assert imv.sentinel_columns

                    _nsc = imv.num_sentinel_columns

                    if not _sentinel_proc_initialized:
                        if composite_sentinel:
                            _composite_sentinel_proc = [
                                col.type._cached_result_processor(
                                    self, cursor_desc[1]
                                )
                                for col, cursor_desc in zip(
                                    imv.sentinel_columns,
                                    cursor.description[-_nsc:],
                                )
                            ]
                        else:
                            _scalar_sentinel_proc = (
                                imv.sentinel_columns[0]
                            ).type._cached_result_processor(
                                self, cursor.description[-1][1]
                            )
                        _sentinel_proc_initialized = True

                    rows_by_sentinel: Union[
                        Dict[Tuple[Any, ...], Any],
                        Dict[Any, Any],
                    ]
                    if composite_sentinel:
                        rows_by_sentinel = {
                            tuple(
                                (proc(val) if proc else val)
                                for val, proc in zip(
                                    row[-_nsc:], _composite_sentinel_proc
                                )
                            ): row
                            for row in rows
                        }
                    elif _scalar_sentinel_proc:
                        rows_by_sentinel = {
                            _scalar_sentinel_proc(row[-1]): row for row in rows
                        }
                    else:
                        rows_by_sentinel = {row[-1]: row for row in rows}

                    if len(rows_by_sentinel) != len(imv_batch.batch):
                        # see test_insert_exec.py::
                        # IMVSentinelTest::test_sentinel_incorrect_rowcount
                        # for coverage / demonstration
                        raise exc.InvalidRequestError(
                            f"Sentinel-keyed result set did not produce "
                            f"correct number of rows {len(imv_batch.batch)}; "
                            "produced "
                            f"{len(rows_by_sentinel)}.  Please ensure the "
                            "sentinel column is fully unique and populated in "
                            "all cases."
                        )

                    try:
                        ordered_rows = [
                            rows_by_sentinel[sentinel_keys]
                            for sentinel_keys in imv_batch.sentinel_values
                        ]
                    except KeyError as ke:
                        # see test_insert_exec.py::
                        # IMVSentinelTest::test_sentinel_cant_match_keys
                        # for coverage / demonstration
                        raise exc.InvalidRequestError(
                            f"Can't match sentinel values in result set to "
                            f"parameter sets; key {ke.args[0]!r} was not "
                            "found. "
                            "There may be a mismatch between the datatype "
                            "passed to the DBAPI driver vs. that which it "
                            "returns in a result row.  Ensure the given "
                            "Python value matches the expected result type "
                            "*exactly*, taking care to not rely upon implicit "
                            "conversions which may occur such as when using "
                            "strings in place of UUID or integer values, etc. "
                        ) from ke

                    result.extend(ordered_rows)

                else:
                    result.extend(rows)

    def do_executemany(self, cursor, statement, parameters, context=None):
        cursor.executemany(statement, parameters)

    def do_execute(self, cursor, statement, parameters, context=None):
        cursor.execute(statement, parameters)

    def do_execute_no_params(self, cursor, statement, context=None):
        cursor.execute(statement)

    def is_disconnect(
        self,
        e: Exception,
        connection: Union[
            pool.PoolProxiedConnection, interfaces.DBAPIConnection, None
        ],
        cursor: Optional[interfaces.DBAPICursor],
    ) -> bool:
        return False

    @util.memoized_instancemethod
    def _gen_allowed_isolation_levels(self, dbapi_conn):
        try:
            raw_levels = list(self.get_isolation_level_values(dbapi_conn))
        except NotImplementedError:
            return None
        else:
            normalized_levels = [
                level.replace("_", " ").upper() for level in raw_levels
            ]
            if raw_levels != normalized_levels:
                raise ValueError(
                    f"Dialect {self.name!r} get_isolation_level_values() "
                    f"method should return names as UPPERCASE using spaces, "
                    f"not underscores; got "
                    f"{sorted(set(raw_levels).difference(normalized_levels))}"
                )
            return tuple(normalized_levels)

    def _assert_and_set_isolation_level(self, dbapi_conn, level):
        level = level.replace("_", " ").upper()

        _allowed_isolation_levels = self._gen_allowed_isolation_levels(
            dbapi_conn
        )
        if (
            _allowed_isolation_levels
            and level not in _allowed_isolation_levels
        ):
            raise exc.ArgumentError(
                f"Invalid value {level!r} for isolation_level. "
                f"Valid isolation levels for {self.name!r} are "
                f"{', '.join(_allowed_isolation_levels)}"
            )

        self.set_isolation_level(dbapi_conn, level)

    def reset_isolation_level(self, dbapi_conn):
        if self._on_connect_isolation_level is not None:
            assert (
                self._on_connect_isolation_level == "AUTOCOMMIT"
                or self._on_connect_isolation_level
                == self.default_isolation_level
            )
            self._assert_and_set_isolation_level(
                dbapi_conn, self._on_connect_isolation_level
            )
        else:
            assert self.default_isolation_level is not None
            self._assert_and_set_isolation_level(
                dbapi_conn,
                self.default_isolation_level,
            )

    def normalize_name(self, name):
        if name is None:
            return None

        name_lower = name.lower()
        name_upper = name.upper()

        if name_upper == name_lower:
            # name has no upper/lower conversion, e.g. non-european characters.
            # return unchanged
            return name
        elif name_upper == name and not (
            self.identifier_preparer._requires_quotes
        )(name_lower):
            # name is all uppercase and doesn't require quoting; normalize
            # to all lower case
            return name_lower
        elif name_lower == name:
            # name is all lower case, which if denormalized means we need to
            # force quoting on it
            return quoted_name(name, quote=True)
        else:
            # name is mixed case, means it will be quoted in SQL when used
            # later, no normalizes
            return name

    def denormalize_name(self, name):
        if name is None:
            return None

        name_lower = name.lower()
        name_upper = name.upper()

        if name_upper == name_lower:
            # name has no upper/lower conversion, e.g. non-european characters.
            # return unchanged
            return name
        elif name_lower == name and not (
            self.identifier_preparer._requires_quotes
        )(name_lower):
            name = name_upper
        return name

    def get_driver_connection(self, connection):
        return connection

    def _overrides_default(self, method):
        return (
            getattr(type(self), method).__code__
            is not getattr(DefaultDialect, method).__code__
        )

    def _default_multi_reflect(
        self,
        single_tbl_method,
        connection,
        kind,
        schema,
        filter_names,
        scope,
        **kw,
    ):
        names_fns = []
        temp_names_fns = []
        if ObjectKind.TABLE in kind:
            names_fns.append(self.get_table_names)
            temp_names_fns.append(self.get_temp_table_names)
        if ObjectKind.VIEW in kind:
            names_fns.append(self.get_view_names)
            temp_names_fns.append(self.get_temp_view_names)
        if ObjectKind.MATERIALIZED_VIEW in kind:
            names_fns.append(self.get_materialized_view_names)
            # no temp materialized view at the moment
            # temp_names_fns.append(self.get_temp_materialized_view_names)

        unreflectable = kw.pop("unreflectable", {})

        if (
            filter_names
            and scope is ObjectScope.ANY
            and kind is ObjectKind.ANY
        ):
            # if names are given and no qualification on type of table
            # (i.e. the Table(..., autoload) case), take the names as given,
            # don't run names queries. If a table does not exit
            # NoSuchTableError is raised and it's skipped

            # this also suits the case for mssql where we can reflect
            # individual temp tables but there's no temp_names_fn
            names = filter_names
        else:
            names = []
            name_kw = {"schema": schema, **kw}
            fns = []
            if ObjectScope.DEFAULT in scope:
                fns.extend(names_fns)
            if ObjectScope.TEMPORARY in scope:
                fns.extend(temp_names_fns)

            for fn in fns:
                try:
                    names.extend(fn(connection, **name_kw))
                except NotImplementedError:
                    pass

        if filter_names:
            filter_names = set(filter_names)

        # iterate over all the tables/views and call the single table method
        for table in names:
            if not filter_names or table in filter_names:
                key = (schema, table)
                try:
                    yield (
                        key,
                        single_tbl_method(
                            connection, table, schema=schema, **kw
                        ),
                    )
                except exc.UnreflectableTableError as err:
                    if key not in unreflectable:
                        unreflectable[key] = err
                except exc.NoSuchTableError:
                    pass

    def get_multi_table_options(self, connection, **kw):
        return self._default_multi_reflect(
            self.get_table_options, connection, **kw
        )

    def get_multi_columns(self, connection, **kw):
        return self._default_multi_reflect(self.get_columns, connection, **kw)

    def get_multi_pk_constraint(self, connection, **kw):
        return self._default_multi_reflect(
            self.get_pk_constraint, connection, **kw
        )

    def get_multi_foreign_keys(self, connection, **kw):
        return self._default_multi_reflect(
            self.get_foreign_keys, connection, **kw
        )

    def get_multi_indexes(self, connection, **kw):
        return self._default_multi_reflect(self.get_indexes, connection, **kw)

    def get_multi_unique_constraints(self, connection, **kw):
        return self._default_multi_reflect(
            self.get_unique_constraints, connection, **kw
        )

    def get_multi_check_constraints(self, connection, **kw):
        return self._default_multi_reflect(
            self.get_check_constraints, connection, **kw
        )

    def get_multi_table_comment(self, connection, **kw):
        return self._default_multi_reflect(
            self.get_table_comment, connection, **kw
        )


class StrCompileDialect(DefaultDialect):
    statement_compiler = compiler.StrSQLCompiler
    ddl_compiler = compiler.DDLCompiler
    type_compiler_cls = compiler.StrSQLTypeCompiler
    preparer = compiler.IdentifierPreparer

    insert_returning = True
    update_returning = True
    delete_returning = True

    supports_statement_cache = True

    supports_identity_columns = True

    supports_sequences = True
    sequences_optional = True
    preexecute_autoincrement_sequences = False

    supports_native_boolean = True

    supports_multivalues_insert = True
    supports_simple_order_by_label = True


class DefaultExecutionContext(ExecutionContext):
    isinsert = False
    isupdate = False
    isdelete = False
    is_crud = False
    is_text = False
    isddl = False

    execute_style: ExecuteStyle = ExecuteStyle.EXECUTE

    compiled: Optional[Compiled] = None
    result_column_struct: Optional[
        Tuple[List[ResultColumnsEntry], bool, bool, bool, bool]
    ] = None
    returned_default_rows: Optional[Sequence[Row[Unpack[TupleAny]]]] = None

    execution_options: _ExecuteOptions = util.EMPTY_DICT

    cursor_fetch_strategy = _cursor._DEFAULT_FETCH

    invoked_statement: Optional[Executable] = None

    _is_implicit_returning = False
    _is_explicit_returning = False
    _is_supplemental_returning = False
    _is_server_side = False

    _soft_closed = False

    _rowcount: Optional[int] = None

    # a hook for SQLite's translation of
    # result column names
    # NOTE: pyhive is using this hook, can't remove it :(
    _translate_colname: Optional[Callable[[str], str]] = None

    _expanded_parameters: Mapping[str, List[str]] = util.immutabledict()
    """used by set_input_sizes().

    This collection comes from ``ExpandedState.parameter_expansion``.

    """

    cache_hit = NO_CACHE_KEY

    root_connection: Connection
    _dbapi_connection: PoolProxiedConnection
    dialect: Dialect
    unicode_statement: str
    cursor: DBAPICursor
    compiled_parameters: List[_MutableCoreSingleExecuteParams]
    parameters: _DBAPIMultiExecuteParams
    extracted_parameters: Optional[Sequence[BindParameter[Any]]]

    _empty_dict_params = cast("Mapping[str, Any]", util.EMPTY_DICT)

    _insertmanyvalues_rows: Optional[List[Tuple[Any, ...]]] = None
    _num_sentinel_cols: int = 0

    @classmethod
    def _init_ddl(
        cls,
        dialect: Dialect,
        connection: Connection,
        dbapi_connection: PoolProxiedConnection,
        execution_options: _ExecuteOptions,
        compiled_ddl: DDLCompiler,
    ) -> ExecutionContext:
        """Initialize execution context for an ExecutableDDLElement
        construct."""

        self = cls.__new__(cls)
        self.root_connection = connection
        self._dbapi_connection = dbapi_connection
        self.dialect = connection.dialect

        self.compiled = compiled = compiled_ddl
        self.isddl = True

        self.execution_options = execution_options

        self.unicode_statement = str(compiled)
        if compiled.schema_translate_map:
            schema_translate_map = self.execution_options.get(
                "schema_translate_map", {}
            )

            rst = compiled.preparer._render_schema_translates
            self.unicode_statement = rst(
                self.unicode_statement, schema_translate_map
            )

        self.statement = self.unicode_statement

        self.cursor = self.create_cursor()
        self.compiled_parameters = []

        if dialect.positional:
            self.parameters = [dialect.execute_sequence_format()]
        else:
            self.parameters = [self._empty_dict_params]

        return self

    @classmethod
    def _init_compiled(
        cls,
        dialect: Dialect,
        connection: Connection,
        dbapi_connection: PoolProxiedConnection,
        execution_options: _ExecuteOptions,
        compiled: SQLCompiler,
        parameters: _CoreMultiExecuteParams,
        invoked_statement: Executable,
        extracted_parameters: Optional[Sequence[BindParameter[Any]]],
        cache_hit: CacheStats = CacheStats.CACHING_DISABLED,
    ) -> ExecutionContext:
        """Initialize execution context for a Compiled construct."""

        self = cls.__new__(cls)
        self.root_connection = connection
        self._dbapi_connection = dbapi_connection
        self.dialect = connection.dialect
        self.extracted_parameters = extracted_parameters
        self.invoked_statement = invoked_statement
        self.compiled = compiled
        self.cache_hit = cache_hit

        self.execution_options = execution_options

        self.result_column_struct = (
            compiled._result_columns,
            compiled._ordered_columns,
            compiled._textual_ordered_columns,
            compiled._ad_hoc_textual,
            compiled._loose_column_name_matching,
        )

        self.isinsert = ii = compiled.isinsert
        self.isupdate = iu = compiled.isupdate
        self.isdelete = id_ = compiled.isdelete
        self.is_text = compiled.isplaintext

        if ii or iu or id_:
            dml_statement = compiled.compile_state.statement  # type: ignore
            if TYPE_CHECKING:
                assert isinstance(dml_statement, UpdateBase)
            self.is_crud = True
            self._is_explicit_returning = ier = bool(dml_statement._returning)
            self._is_implicit_returning = iir = bool(
                compiled.implicit_returning
            )
            if iir and dml_statement._supplemental_returning:
                self._is_supplemental_returning = True

            # dont mix implicit and explicit returning
            assert not (iir and ier)

            if (ier or iir) and compiled.for_executemany:
                if ii and not self.dialect.insert_executemany_returning:
                    raise exc.InvalidRequestError(
                        f"Dialect {self.dialect.dialect_description} with "
                        f"current server capabilities does not support "
                        "INSERT..RETURNING when executemany is used"
                    )
                elif (
                    ii
                    and dml_statement._sort_by_parameter_order
                    and not self.dialect.insert_executemany_returning_sort_by_parameter_order  # noqa: E501
                ):
                    raise exc.InvalidRequestError(
                        f"Dialect {self.dialect.dialect_description} with "
                        f"current server capabilities does not support "
                        "INSERT..RETURNING with deterministic row ordering "
                        "when executemany is used"
                    )
                elif (
                    ii
                    and self.dialect.use_insertmanyvalues
                    and not compiled._insertmanyvalues
                ):
                    raise exc.InvalidRequestError(
                        'Statement does not have "insertmanyvalues" '
                        "enabled, can't use INSERT..RETURNING with "
                        "executemany in this case."
                    )
                elif iu and not self.dialect.update_executemany_returning:
                    raise exc.InvalidRequestError(
                        f"Dialect {self.dialect.dialect_description} with "
                        f"current server capabilities does not support "
                        "UPDATE..RETURNING when executemany is used"
                    )
                elif id_ and not self.dialect.delete_executemany_returning:
                    raise exc.InvalidRequestError(
                        f"Dialect {self.dialect.dialect_description} with "
                        f"current server capabilities does not support "
                        "DELETE..RETURNING when executemany is used"
                    )

        if not parameters:
            self.compiled_parameters = [
                compiled.construct_params(
                    extracted_parameters=extracted_parameters,
                    escape_names=False,
                )
            ]
        else:
            self.compiled_parameters = [
                compiled.construct_params(
                    m,
                    escape_names=False,
                    _group_number=grp,
                    extracted_parameters=extracted_parameters,
                )
                for grp, m in enumerate(parameters)
            ]

            if len(parameters) > 1:
                if self.isinsert and compiled._insertmanyvalues:
                    self.execute_style = ExecuteStyle.INSERTMANYVALUES

                    imv = compiled._insertmanyvalues
                    if imv.sentinel_columns is not None:
                        self._num_sentinel_cols = imv.num_sentinel_columns
                else:
                    self.execute_style = ExecuteStyle.EXECUTEMANY

        self.unicode_statement = compiled.string

        self.cursor = self.create_cursor()

        if self.compiled.insert_prefetch or self.compiled.update_prefetch:
            self._process_execute_defaults()

        processors = compiled._bind_processors

        flattened_processors: Mapping[
            str, _BindProcessorType[Any]
        ] = processors  # type: ignore[assignment]

        if compiled.literal_execute_params or compiled.post_compile_params:
            if self.executemany:
                raise exc.InvalidRequestError(
                    "'literal_execute' or 'expanding' parameters can't be "
                    "used with executemany()"
                )

            expanded_state = compiled._process_parameters_for_postcompile(
                self.compiled_parameters[0]
            )

            # re-assign self.unicode_statement
            self.unicode_statement = expanded_state.statement

            self._expanded_parameters = expanded_state.parameter_expansion

            flattened_processors = dict(processors)  # type: ignore
            flattened_processors.update(expanded_state.processors)
            positiontup = expanded_state.positiontup
        elif compiled.positional:
            positiontup = self.compiled.positiontup
        else:
            positiontup = None

        if compiled.schema_translate_map:
            schema_translate_map = self.execution_options.get(
                "schema_translate_map", {}
            )
            rst = compiled.preparer._render_schema_translates
            self.unicode_statement = rst(
                self.unicode_statement, schema_translate_map
            )

        # final self.unicode_statement is now assigned, encode if needed
        # by dialect
        self.statement = self.unicode_statement

        # Convert the dictionary of bind parameter values
        # into a dict or list to be sent to the DBAPI's
        # execute() or executemany() method.

        if compiled.positional:
            core_positional_parameters: MutableSequence[Sequence[Any]] = []
            assert positiontup is not None
            for compiled_params in self.compiled_parameters:
                l_param: List[Any] = [
                    (
                        flattened_processors[key](compiled_params[key])
                        if key in flattened_processors
                        else compiled_params[key]
                    )
                    for key in positiontup
                ]
                core_positional_parameters.append(
                    dialect.execute_sequence_format(l_param)
                )

            self.parameters = core_positional_parameters
        else:
            core_dict_parameters: MutableSequence[Dict[str, Any]] = []
            escaped_names = compiled.escaped_bind_names

            # note that currently, "expanded" parameters will be present
            # in self.compiled_parameters in their quoted form.   This is
            # slightly inconsistent with the approach taken as of
            # #8056 where self.compiled_parameters is meant to contain unquoted
            # param names.
            d_param: Dict[str, Any]
            for compiled_params in self.compiled_parameters:
                if escaped_names:
                    d_param = {
                        escaped_names.get(key, key): (
                            flattened_processors[key](compiled_params[key])
                            if key in flattened_processors
                            else compiled_params[key]
                        )
                        for key in compiled_params
                    }
                else:
                    d_param = {
                        key: (
                            flattened_processors[key](compiled_params[key])
                            if key in flattened_processors
                            else compiled_params[key]
                        )
                        for key in compiled_params
                    }

                core_dict_parameters.append(d_param)

            self.parameters = core_dict_parameters

        return self

    @classmethod
    def _init_statement(
        cls,
        dialect: Dialect,
        connection: Connection,
        dbapi_connection: PoolProxiedConnection,
        execution_options: _ExecuteOptions,
        statement: str,
        parameters: _DBAPIMultiExecuteParams,
    ) -> ExecutionContext:
        """Initialize execution context for a string SQL statement."""

        self = cls.__new__(cls)
        self.root_connection = connection
        self._dbapi_connection = dbapi_connection
        self.dialect = connection.dialect
        self.is_text = True

        self.execution_options = execution_options

        if not parameters:
            if self.dialect.positional:
                self.parameters = [dialect.execute_sequence_format()]
            else:
                self.parameters = [self._empty_dict_params]
        elif isinstance(parameters[0], dialect.execute_sequence_format):
            self.parameters = parameters
        elif isinstance(parameters[0], dict):
            self.parameters = parameters
        else:
            self.parameters = [
                dialect.execute_sequence_format(p) for p in parameters
            ]

        if len(parameters) > 1:
            self.execute_style = ExecuteStyle.EXECUTEMANY

        self.statement = self.unicode_statement = statement

        self.cursor = self.create_cursor()
        return self

    @classmethod
    def _init_default(
        cls,
        dialect: Dialect,
        connection: Connection,
        dbapi_connection: PoolProxiedConnection,
        execution_options: _ExecuteOptions,
    ) -> ExecutionContext:
        """Initialize execution context for a ColumnDefault construct."""

        self = cls.__new__(cls)
        self.root_connection = connection
        self._dbapi_connection = dbapi_connection
        self.dialect = connection.dialect

        self.execution_options = execution_options

        self.cursor = self.create_cursor()
        return self

    def _get_cache_stats(self) -> str:
        if self.compiled is None:
            return "raw sql"

        now = perf_counter()

        ch = self.cache_hit

        gen_time = self.compiled._gen_time
        assert gen_time is not None

        if ch is NO_CACHE_KEY:
            return "no key %.5fs" % (now - gen_time,)
        elif ch is CACHE_HIT:
            return "cached since %.4gs ago" % (now - gen_time,)
        elif ch is CACHE_MISS:
            return "generated in %.5fs" % (now - gen_time,)
        elif ch is CACHING_DISABLED:
            if "_cache_disable_reason" in self.execution_options:
                return "caching disabled (%s) %.5fs " % (
                    self.execution_options["_cache_disable_reason"],
                    now - gen_time,
                )
            else:
                return "caching disabled %.5fs" % (now - gen_time,)
        elif ch is NO_DIALECT_SUPPORT:
            return "dialect %s+%s does not support caching %.5fs" % (
                self.dialect.name,
                self.dialect.driver,
                now - gen_time,
            )
        else:
            return "unknown"

    @property
    def executemany(self):
        return self.execute_style in (
            ExecuteStyle.EXECUTEMANY,
            ExecuteStyle.INSERTMANYVALUES,
        )

    @util.memoized_property
    def identifier_preparer(self):
        if self.compiled:
            return self.compiled.preparer
        elif "schema_translate_map" in self.execution_options:
            return self.dialect.identifier_preparer._with_schema_translate(
                self.execution_options["schema_translate_map"]
            )
        else:
            return self.dialect.identifier_preparer

    @util.memoized_property
    def engine(self):
        return self.root_connection.engine

    @util.memoized_property
    def postfetch_cols(self) -> Optional[Sequence[Column[Any]]]:
        if TYPE_CHECKING:
            assert isinstance(self.compiled, SQLCompiler)
        return self.compiled.postfetch

    @util.memoized_property
    def prefetch_cols(self) -> Optional[Sequence[Column[Any]]]:
        if TYPE_CHECKING:
            assert isinstance(self.compiled, SQLCompiler)
        if self.isinsert:
            return self.compiled.insert_prefetch
        elif self.isupdate:
            return self.compiled.update_prefetch
        else:
            return ()

    @util.memoized_property
    def no_parameters(self):
        return self.execution_options.get("no_parameters", False)

    def _execute_scalar(
        self,
        stmt: str,
        type_: Optional[TypeEngine[Any]],
        parameters: Optional[_DBAPISingleExecuteParams] = None,
    ) -> Any:
        """Execute a string statement on the current cursor, returning a
        scalar result.

        Used to fire off sequences, default phrases, and "select lastrowid"
        types of statements individually or in the context of a parent INSERT
        or UPDATE statement.

        """

        conn = self.root_connection

        if "schema_translate_map" in self.execution_options:
            schema_translate_map = self.execution_options.get(
                "schema_translate_map", {}
            )

            rst = self.identifier_preparer._render_schema_translates
            stmt = rst(stmt, schema_translate_map)

        if not parameters:
            if self.dialect.positional:
                parameters = self.dialect.execute_sequence_format()
            else:
                parameters = {}

        conn._cursor_execute(self.cursor, stmt, parameters, context=self)
        row = self.cursor.fetchone()
        if row is not None:
            r = row[0]
        else:
            r = None
        if type_ is not None:
            # apply type post processors to the result
            proc = type_._cached_result_processor(
                self.dialect, self.cursor.description[0][1]
            )
            if proc:
                return proc(r)
        return r

    @util.memoized_property
    def connection(self):
        return self.root_connection

    def _use_server_side_cursor(self):
        if not self.dialect.supports_server_side_cursors:
            return False

        if self.dialect.server_side_cursors:
            # this is deprecated
            use_server_side = self.execution_options.get(
                "stream_results", True
            ) and (
                self.compiled
                and isinstance(self.compiled.statement, expression.Selectable)
                or (
                    (
                        not self.compiled
                        or isinstance(
                            self.compiled.statement, expression.TextClause
                        )
                    )
                    and self.unicode_statement
                    and SERVER_SIDE_CURSOR_RE.match(self.unicode_statement)
                )
            )
        else:
            use_server_side = self.execution_options.get(
                "stream_results", False
            )

        return use_server_side

    def create_cursor(self) -> DBAPICursor:
        if (
            # inlining initial preference checks for SS cursors
            self.dialect.supports_server_side_cursors
            and (
                self.execution_options.get("stream_results", False)
                or (
                    self.dialect.server_side_cursors
                    and self._use_server_side_cursor()
                )
            )
        ):
            self._is_server_side = True
            return self.create_server_side_cursor()
        else:
            self._is_server_side = False
            return self.create_default_cursor()

    def fetchall_for_returning(self, cursor):
        return cursor.fetchall()

    def create_default_cursor(self) -> DBAPICursor:
        return self._dbapi_connection.cursor()

    def create_server_side_cursor(self) -> DBAPICursor:
        raise NotImplementedError()

    def pre_exec(self):
        pass

    def get_out_parameter_values(self, names):
        raise NotImplementedError(
            "This dialect does not support OUT parameters"
        )

    def post_exec(self):
        pass

    def get_result_processor(self, type_, colname, coltype):
        """Return a 'result processor' for a given type as present in
        cursor.description.

        This has a default implementation that dialects can override
        for context-sensitive result type handling.

        """
        return type_._cached_result_processor(self.dialect, coltype)

    def get_lastrowid(self):
        """return self.cursor.lastrowid, or equivalent, after an INSERT.

        This may involve calling special cursor functions, issuing a new SELECT
        on the cursor (or a new one), or returning a stored value that was
        calculated within post_exec().

        This function will only be called for dialects which support "implicit"
        primary key generation, keep preexecute_autoincrement_sequences set to
        False, and when no explicit id value was bound to the statement.

        The function is called once for an INSERT statement that would need to
        return the last inserted primary key for those dialects that make use
        of the lastrowid concept.  In these cases, it is called directly after
        :meth:`.ExecutionContext.post_exec`.

        """
        return self.cursor.lastrowid

    def handle_dbapi_exception(self, e):
        pass

    @util.non_memoized_property
    def rowcount(self) -> int:
        if self._rowcount is not None:
            return self._rowcount
        else:
            return self.cursor.rowcount

    @property
    def _has_rowcount(self):
        return self._rowcount is not None

    def supports_sane_rowcount(self):
        return self.dialect.supports_sane_rowcount

    def supports_sane_multi_rowcount(self):
        return self.dialect.supports_sane_multi_rowcount

    def _setup_result_proxy(self):
        exec_opt = self.execution_options

        if self._rowcount is None and exec_opt.get("preserve_rowcount", False):
            self._rowcount = self.cursor.rowcount

        if self.is_crud or self.is_text:
            result = self._setup_dml_or_text_result()
            yp = sr = False
        else:
            yp = exec_opt.get("yield_per", None)
            sr = self._is_server_side or exec_opt.get("stream_results", False)
            strategy = self.cursor_fetch_strategy
            if sr and strategy is _cursor._DEFAULT_FETCH:
                strategy = _cursor.BufferedRowCursorFetchStrategy(
                    self.cursor, self.execution_options
                )
            cursor_description: _DBAPICursorDescription = (
                strategy.alternate_cursor_description
                or self.cursor.description
            )
            if cursor_description is None:
                strategy = _cursor._NO_CURSOR_DQL

            result = _cursor.CursorResult(self, strategy, cursor_description)

        compiled = self.compiled

        if (
            compiled
            and not self.isddl
            and cast(SQLCompiler, compiled).has_out_parameters
        ):
            self._setup_out_parameters(result)

        self._soft_closed = result._soft_closed

        if yp:
            result = result.yield_per(yp)

        return result

    def _setup_out_parameters(self, result):
        compiled = cast(SQLCompiler, self.compiled)

        out_bindparams = [
            (param, name)
            for param, name in compiled.bind_names.items()
            if param.isoutparam
        ]
        out_parameters = {}

        for bindparam, raw_value in zip(
            [param for param, name in out_bindparams],
            self.get_out_parameter_values(
                [name for param, name in out_bindparams]
            ),
        ):
            type_ = bindparam.type
            impl_type = type_.dialect_impl(self.dialect)
            dbapi_type = impl_type.get_dbapi_type(self.dialect.loaded_dbapi)
            result_processor = impl_type.result_processor(
                self.dialect, dbapi_type
            )
            if result_processor is not None:
                raw_value = result_processor(raw_value)
            out_parameters[bindparam.key] = raw_value

        result.out_parameters = out_parameters

    def _setup_dml_or_text_result(self):
        compiled = cast(SQLCompiler, self.compiled)

        strategy: ResultFetchStrategy = self.cursor_fetch_strategy

        if self.isinsert:
            if (
                self.execute_style is ExecuteStyle.INSERTMANYVALUES
                and compiled.effective_returning
            ):
                strategy = _cursor.FullyBufferedCursorFetchStrategy(
                    self.cursor,
                    initial_buffer=self._insertmanyvalues_rows,
                    # maintain alt cursor description if set by the
                    # dialect, e.g. mssql preserves it
                    alternate_description=(
                        strategy.alternate_cursor_description
                    ),
                )

            if compiled.postfetch_lastrowid:
                self.inserted_primary_key_rows = (
                    self._setup_ins_pk_from_lastrowid()
                )
            # else if not self._is_implicit_returning,
            # the default inserted_primary_key_rows accessor will
            # return an "empty" primary key collection when accessed.

        if self._is_server_side and strategy is _cursor._DEFAULT_FETCH:
            strategy = _cursor.BufferedRowCursorFetchStrategy(
                self.cursor, self.execution_options
            )

        if strategy is _cursor._NO_CURSOR_DML:
            cursor_description = None
        else:
            cursor_description = (
                strategy.alternate_cursor_description
                or self.cursor.description
            )

        if cursor_description is None:
            strategy = _cursor._NO_CURSOR_DML
        elif self._num_sentinel_cols:
            assert self.execute_style is ExecuteStyle.INSERTMANYVALUES
            # strip out the sentinel columns from cursor description
            # a similar logic is done to the rows only in CursorResult
            cursor_description = cursor_description[
                0 : -self._num_sentinel_cols
            ]

        result: _cursor.CursorResult[Any] = _cursor.CursorResult(
            self, strategy, cursor_description
        )

        if self.isinsert:
            if self._is_implicit_returning:
                rows = result.all()

                self.returned_default_rows = rows

                self.inserted_primary_key_rows = (
                    self._setup_ins_pk_from_implicit_returning(result, rows)
                )

                # test that it has a cursor metadata that is accurate. the
                # first row will have been fetched and current assumptions
                # are that the result has only one row, until executemany()
                # support is added here.
                assert result._metadata.returns_rows

                # Insert statement has both return_defaults() and
                # returning().  rewind the result on the list of rows
                # we just used.
                if self._is_supplemental_returning:
                    result._rewind(rows)
                else:
                    result._soft_close()
            elif not self._is_explicit_returning:
                result._soft_close()

                # we assume here the result does not return any rows.
                # *usually*, this will be true.  However, some dialects
                # such as that of MSSQL/pyodbc need to SELECT a post fetch
                # function so this is not necessarily true.
                # assert not result.returns_rows

        elif self._is_implicit_returning:
            rows = result.all()

            if rows:
                self.returned_default_rows = rows
            self._rowcount = len(rows)

            if self._is_supplemental_returning:
                result._rewind(rows)
            else:
                result._soft_close()

            # test that it has a cursor metadata that is accurate.
            # the rows have all been fetched however.
            assert result._metadata.returns_rows

        elif not result._metadata.returns_rows:
            # no results, get rowcount
            # (which requires open cursor on some drivers)
            if self._rowcount is None:
                self._rowcount = self.cursor.rowcount
            result._soft_close()
        elif self.isupdate or self.isdelete:
            if self._rowcount is None:
                self._rowcount = self.cursor.rowcount
        return result

    @util.memoized_property
    def inserted_primary_key_rows(self):
        # if no specific "get primary key" strategy was set up
        # during execution, return a "default" primary key based
        # on what's in the compiled_parameters and nothing else.
        return self._setup_ins_pk_from_empty()

    def _setup_ins_pk_from_lastrowid(self):
        getter = cast(
            SQLCompiler, self.compiled
        )._inserted_primary_key_from_lastrowid_getter
        lastrowid = self.get_lastrowid()
        return [getter(lastrowid, self.compiled_parameters[0])]

    def _setup_ins_pk_from_empty(self):
        getter = cast(
            SQLCompiler, self.compiled
        )._inserted_primary_key_from_lastrowid_getter
        return [getter(None, param) for param in self.compiled_parameters]

    def _setup_ins_pk_from_implicit_returning(self, result, rows):
        if not rows:
            return []

        getter = cast(
            SQLCompiler, self.compiled
        )._inserted_primary_key_from_returning_getter
        compiled_params = self.compiled_parameters

        return [
            getter(row, param) for row, param in zip(rows, compiled_params)
        ]

    def lastrow_has_defaults(self):
        return (self.isinsert or self.isupdate) and bool(
            cast(SQLCompiler, self.compiled).postfetch
        )

    def _prepare_set_input_sizes(
        self,
    ) -> Optional[List[Tuple[str, Any, TypeEngine[Any]]]]:
        """Given a cursor and ClauseParameters, prepare arguments
        in order to call the appropriate
        style of ``setinputsizes()`` on the cursor, using DB-API types
        from the bind parameter's ``TypeEngine`` objects.

        This method only called by those dialects which set the
        :attr:`.Dialect.bind_typing` attribute to
        :attr:`.BindTyping.SETINPUTSIZES`.  Python-oracledb and cx_Oracle are
        the only DBAPIs that requires setinputsizes(); pyodbc offers it as an
        option.

        Prior to SQLAlchemy 2.0, the setinputsizes() approach was also used
        for pg8000 and asyncpg, which has been changed to inline rendering
        of casts.

        """
        if self.isddl or self.is_text:
            return None

        compiled = cast(SQLCompiler, self.compiled)

        inputsizes = compiled._get_set_input_sizes_lookup()

        if inputsizes is None:
            return None

        dialect = self.dialect

        # all of the rest of this... cython?

        if dialect._has_events:
            inputsizes = dict(inputsizes)
            dialect.dispatch.do_setinputsizes(
                inputsizes, self.cursor, self.statement, self.parameters, self
            )

        if compiled.escaped_bind_names:
            escaped_bind_names = compiled.escaped_bind_names
        else:
            escaped_bind_names = None

        if dialect.positional:
            items = [
                (key, compiled.binds[key])
                for key in compiled.positiontup or ()
            ]
        else:
            items = [
                (key, bindparam)
                for bindparam, key in compiled.bind_names.items()
            ]

        generic_inputsizes: List[Tuple[str, Any, TypeEngine[Any]]] = []
        for key, bindparam in items:
            if bindparam in compiled.literal_execute_params:
                continue

            if key in self._expanded_parameters:
                if is_tuple_type(bindparam.type):
                    num = len(bindparam.type.types)
                    dbtypes = inputsizes[bindparam]
                    generic_inputsizes.extend(
                        (
                            (
                                escaped_bind_names.get(paramname, paramname)
                                if escaped_bind_names is not None
                                else paramname
                            ),
                            dbtypes[idx % num],
                            bindparam.type.types[idx % num],
                        )
                        for idx, paramname in enumerate(
                            self._expanded_parameters[key]
                        )
                    )
                else:
                    dbtype = inputsizes.get(bindparam, None)
                    generic_inputsizes.extend(
                        (
                            (
                                escaped_bind_names.get(paramname, paramname)
                                if escaped_bind_names is not None
                                else paramname
                            ),
                            dbtype,
                            bindparam.type,
                        )
                        for paramname in self._expanded_parameters[key]
                    )
            else:
                dbtype = inputsizes.get(bindparam, None)

                escaped_name = (
                    escaped_bind_names.get(key, key)
                    if escaped_bind_names is not None
                    else key
                )

                generic_inputsizes.append(
                    (escaped_name, dbtype, bindparam.type)
                )

        return generic_inputsizes

    def _exec_default(self, column, default, type_):
        if default.is_sequence:
            return self.fire_sequence(default, type_)
        elif default.is_callable:
            # this codepath is not normally used as it's inlined
            # into _process_execute_defaults
            self.current_column = column
            return default.arg(self)
        elif default.is_clause_element:
            return self._exec_default_clause_element(column, default, type_)
        else:
            # this codepath is not normally used as it's inlined
            # into _process_execute_defaults
            return default.arg

    def _exec_default_clause_element(self, column, default, type_):
        # execute a default that's a complete clause element.  Here, we have
        # to re-implement a miniature version of the compile->parameters->
        # cursor.execute() sequence, since we don't want to modify the state
        # of the connection  / result in progress or create new connection/
        # result objects etc.
        # .. versionchanged:: 1.4

        if not default._arg_is_typed:
            default_arg = expression.type_coerce(default.arg, type_)
        else:
            default_arg = default.arg
        compiled = expression.select(default_arg).compile(dialect=self.dialect)
        compiled_params = compiled.construct_params()
        processors = compiled._bind_processors
        if compiled.positional:
            parameters = self.dialect.execute_sequence_format(
                [
                    (
                        processors[key](compiled_params[key])  # type: ignore
                        if key in processors
                        else compiled_params[key]
                    )
                    for key in compiled.positiontup or ()
                ]
            )
        else:
            parameters = {
                key: (
                    processors[key](compiled_params[key])  # type: ignore
                    if key in processors
                    else compiled_params[key]
                )
                for key in compiled_params
            }
        return self._execute_scalar(
            str(compiled), type_, parameters=parameters
        )

    current_parameters: Optional[_CoreSingleExecuteParams] = None
    """A dictionary of parameters applied to the current row.

    This attribute is only available in the context of a user-defined default
    generation function, e.g. as described at :ref:`context_default_functions`.
    It consists of a dictionary which includes entries for each column/value
    pair that is to be part of the INSERT or UPDATE statement. The keys of the
    dictionary will be the key value of each :class:`_schema.Column`,
    which is usually
    synonymous with the name.

    Note that the :attr:`.DefaultExecutionContext.current_parameters` attribute
    does not accommodate for the "multi-values" feature of the
    :meth:`_expression.Insert.values` method.  The
    :meth:`.DefaultExecutionContext.get_current_parameters` method should be
    preferred.

    .. seealso::

        :meth:`.DefaultExecutionContext.get_current_parameters`

        :ref:`context_default_functions`

    """

    def get_current_parameters(self, isolate_multiinsert_groups=True):
        """Return a dictionary of parameters applied to the current row.

        This method can only be used in the context of a user-defined default
        generation function, e.g. as described at
        :ref:`context_default_functions`. When invoked, a dictionary is
        returned which includes entries for each column/value pair that is part
        of the INSERT or UPDATE statement. The keys of the dictionary will be
        the key value of each :class:`_schema.Column`,
        which is usually synonymous
        with the name.

        :param isolate_multiinsert_groups=True: indicates that multi-valued
         INSERT constructs created using :meth:`_expression.Insert.values`
         should be
         handled by returning only the subset of parameters that are local
         to the current column default invocation.   When ``False``, the
         raw parameters of the statement are returned including the
         naming convention used in the case of multi-valued INSERT.

        .. seealso::

            :attr:`.DefaultExecutionContext.current_parameters`

            :ref:`context_default_functions`

        """
        try:
            parameters = self.current_parameters
            column = self.current_column
        except AttributeError:
            raise exc.InvalidRequestError(
                "get_current_parameters() can only be invoked in the "
                "context of a Python side column default function"
            )
        else:
            assert column is not None
            assert parameters is not None
        compile_state = cast(
            "DMLState", cast(SQLCompiler, self.compiled).compile_state
        )
        assert compile_state is not None
        if (
            isolate_multiinsert_groups
            and dml.isinsert(compile_state)
            and compile_state._has_multi_parameters
        ):
            if column._is_multiparam_column:
                index = column.index + 1
                d = {column.original.key: parameters[column.key]}
            else:
                d = {column.key: parameters[column.key]}
                index = 0
            assert compile_state._dict_parameters is not None
            keys = compile_state._dict_parameters.keys()
            d.update(
                (key, parameters["%s_m%d" % (key, index)]) for key in keys
            )
            return d
        else:
            return parameters

    def get_insert_default(self, column):
        if column.default is None:
            return None
        else:
            return self._exec_default(column, column.default, column.type)

    def get_update_default(self, column):
        if column.onupdate is None:
            return None
        else:
            return self._exec_default(column, column.onupdate, column.type)

    def _process_execute_defaults(self):
        compiled = cast(SQLCompiler, self.compiled)

        key_getter = compiled._within_exec_param_key_getter

        sentinel_counter = 0

        if compiled.insert_prefetch:
            prefetch_recs = [
                (
                    c,
                    key_getter(c),
                    c._default_description_tuple,
                    self.get_insert_default,
                )
                for c in compiled.insert_prefetch
            ]
        elif compiled.update_prefetch:
            prefetch_recs = [
                (
                    c,
                    key_getter(c),
                    c._onupdate_description_tuple,
                    self.get_update_default,
                )
                for c in compiled.update_prefetch
            ]
        else:
            prefetch_recs = []

        for param in self.compiled_parameters:
            self.current_parameters = param

            for (
                c,
                param_key,
                (arg, is_scalar, is_callable, is_sentinel),
                fallback,
            ) in prefetch_recs:
                if is_sentinel:
                    param[param_key] = sentinel_counter
                    sentinel_counter += 1
                elif is_scalar:
                    param[param_key] = arg
                elif is_callable:
                    self.current_column = c
                    param[param_key] = arg(self)
                else:
                    val = fallback(c)
                    if val is not None:
                        param[param_key] = val

        del self.current_parameters


DefaultDialect.execution_ctx_cls = DefaultExecutionContext<|MERGE_RESOLUTION|>--- conflicted
+++ resolved
@@ -81,6 +81,7 @@
     from .interfaces import _DBAPICursorDescription
     from .interfaces import _DBAPIMultiExecuteParams
     from .interfaces import _DBAPISingleExecuteParams
+    from .interfaces import _DBAPISingleExecuteParams
     from .interfaces import _ExecuteOptions
     from .interfaces import _MutableCoreSingleExecuteParams
     from .interfaces import _ParamStyle
@@ -104,6 +105,7 @@
     from ..sql.type_api import _ResultProcessorType
     from ..sql.type_api import TypeEngine
     from ..util.langhelpers import generic_fn_descriptor
+
 
 
 
@@ -567,11 +569,7 @@
                 % (self.label_length, self.max_identifier_length)
             )
 
-<<<<<<< HEAD
-    def on_connect(self) -> Optional[Callable[[Any], None]]:
-=======
-    def on_connect(self) -> Optional[Callable[[Any], Any]]:
->>>>>>> dabd7799
+    def on_connect(self) -> Optional[Callable[[Any], None]] -> Optional[Callable[[Any], Any]]:
         # inherits the docstring from interfaces.Dialect.on_connect
         return None
 
