--- conflicted
+++ resolved
@@ -20,6 +20,7 @@
 from typing import cast
 from typing import ClassVar
 from typing import Dict
+from typing import Iterable
 from typing import Iterable
 from typing import Iterator
 from typing import List
@@ -1389,13 +1390,10 @@
         if initial_buffer is not None:
             self._rowbuffer = collections.deque(initial_buffer)
         else:
-<<<<<<< HEAD
             dbapi_cursor = cast(
                 DBAPICursor, dbapi_cursor
             )  # Can't be both None
-=======
             assert dbapi_cursor is not None
->>>>>>> dabd7799
             self._rowbuffer = collections.deque(dbapi_cursor.fetchall())
 
     def yield_per(self, result, dbapi_cursor, num):
