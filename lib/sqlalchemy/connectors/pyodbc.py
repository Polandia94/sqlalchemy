# connectors/pyodbc.py
# Copyright (C) 2005-2025 the SQLAlchemy authors and contributors
# <see AUTHORS file>
#
# This module is part of SQLAlchemy and is released under
# the MIT License: https://www.opensource.org/licenses/mit-license.php

from __future__ import annotations

import re
from types import ModuleType
import typing
from typing import Any
from typing import Dict
from typing import List
from typing import Optional
from typing import Tuple
from typing import Union

from . import Connector
from .. import ExecutionContext
from .. import pool
from .. import util
from ..engine import ConnectArgsType
from ..engine import Connection
from ..engine import interfaces
from ..engine import URL
from ..sql.type_api import TypeEngine

if typing.TYPE_CHECKING:
    from ..engine.interfaces import IsolationLevel


class PyODBCConnector(Connector):
    driver = "pyodbc"

    # this is no longer False for pyodbc in general
    supports_sane_rowcount_returning = True
    supports_sane_multi_rowcount = False

    supports_native_decimal = True
    default_paramstyle = "named"

    fast_executemany = False

    # for non-DSN connections, this *may* be used to
    # hold the desired driver name
    pyodbc_driver_name: Optional[str] = None

    dbapi: ModuleType

    def __init__(self, use_setinputsizes: bool = False, **kw: Any):
        super().__init__(**kw)
        if use_setinputsizes:
            self.bind_typing = interfaces.BindTyping.SETINPUTSIZES

    @classmethod
    def import_dbapi(cls) -> ModuleType:
        return __import__("pyodbc")

    def create_connect_args(self, url: URL) -> ConnectArgsType:
        opts = url.translate_connect_args(username="user")
        opts.update(url.query)

        keys = opts

        query = url.query

        connect_args: Dict[str, Any] = {}
        connectors: List[str]

        for param in ("ansi", "unicode_results", "autocommit"):
            if param in keys:
                connect_args[param] = util.asbool(keys.pop(param))

        if "odbc_connect" in keys:
            # (potential breaking change for issue #11250)
            connectors = [keys.pop("odbc_connect")]
        else:

            def check_quote(token: str) -> str:
                if ";" in str(token) or str(token).startswith("{"):
                    token = "{%s}" % token.replace("}", "}}")
                return token

            keys = {k: check_quote(v) for k, v in keys.items()}

            dsn_connection = "dsn" in keys or (
                "host" in keys and "database" not in keys
            )
            if dsn_connection:
                connectors = [
                    "dsn=%s" % (keys.pop("host", "") or keys.pop("dsn", ""))
                ]
            else:
                port = ""
                if "port" in keys and "port" not in query:
                    port = ",%d" % int(keys.pop("port"))

                connectors = []
                driver = keys.pop("driver", self.pyodbc_driver_name)
                if driver is None and keys:
                    # note if keys is empty, this is a totally blank URL
                    util.warn(
                        "No driver name specified; "
                        "this is expected by PyODBC when using "
                        "DSN-less connections"
                    )
                else:
                    connectors.append("DRIVER={%s}" % driver)

                connectors.extend(
                    [
                        "Server=%s%s" % (keys.pop("host", ""), port),
                        "Database=%s" % keys.pop("database", ""),
                    ]
                )

            user = keys.pop("user", None)
            if user:
                connectors.append("UID=%s" % user)
                pwd = keys.pop("password", "")
                if pwd:
                    connectors.append("PWD=%s" % pwd)
            else:
                authentication = keys.pop("authentication", None)
                if authentication:
                    connectors.append("Authentication=%s" % authentication)
                else:
                    connectors.append("Trusted_Connection=Yes")

            # if set to 'Yes', the ODBC layer will try to automagically
            # convert textual data from your database encoding to your
            # client encoding.  This should obviously be set to 'No' if
            # you query a cp1253 encoded database from a latin1 client...
            if "odbc_autotranslate" in keys:
                connectors.append(
                    "AutoTranslate=%s" % keys.pop("odbc_autotranslate")
                )

            connectors.extend(["%s=%s" % (k, v) for k, v in keys.items()])

        return ((";".join(connectors),), connect_args)

    def is_disconnect(
        self,
        e: Exception,
        connection: Optional[
            Union[pool.PoolProxiedConnection, interfaces.DBAPIConnection]
        ],
        cursor: Optional[interfaces.DBAPICursor],
    ) -> bool:
        if isinstance(e, self.dbapi.ProgrammingError):
            return "The cursor's connection has been closed." in str(
                e
            ) or "Attempt to use a closed connection." in str(e)
        else:
            return False

    def _dbapi_version(self) -> interfaces.VersionInfoType:
        if not self.dbapi:
            return ()
        return self._parse_dbapi_version(self.dbapi.version)

    def _parse_dbapi_version(self, vers: str) -> interfaces.VersionInfoType:
        m = re.match(r"(?:py.*-)?([\d\.]+)(?:-(\w+))?", vers)
        if not m:
            return ()
        vers_tuple: interfaces.VersionInfoType = tuple(
            [int(x) for x in m.group(1).split(".")]
        )
        if m.group(2):
            vers_tuple += (m.group(2),)
        return vers_tuple

    def _get_server_version_info(
        self, connection: Connection
    ) -> interfaces.VersionInfoType:
        # NOTE: this function is not reliable, particularly when
        # freetds is in use.   Implement database-specific server version
        # queries.
        dbapi_con = connection.connection.dbapi_connection
        version: Tuple[Union[int, str], ...] = ()
        r = re.compile(r"[.\-]")
        for n in r.split(dbapi_con.getinfo(self.dbapi.SQL_DBMS_VER)):  # type: ignore[union-attr]  # noqa: E501
            try:
                version += (int(n),)
            except ValueError:
                pass
        return tuple(version)

    def do_set_input_sizes(
        self,
        cursor: interfaces.DBAPICursor,
        list_of_tuples: List[Tuple[str, Any, TypeEngine[Any]]],
        context: ExecutionContext,
    ) -> None:
        # the rules for these types seems a little strange, as you can pass
        # non-tuples as well as tuples, however it seems to assume "0"
        # for the subsequent values if you don't pass a tuple which fails
        # for types such as pyodbc.SQL_WLONGVARCHAR, which is the datatype
        # that ticket #5649 is targeting.

        # NOTE: as of #6058, this won't be called if the use_setinputsizes
        # parameter were not passed to the dialect, or if no types were
        # specified in list_of_tuples

        # as of #8177 for 2.0 we assume use_setinputsizes=True and only
        # omit the setinputsizes calls for .executemany() with
        # fast_executemany=True

        if (
            context.execute_style is interfaces.ExecuteStyle.EXECUTEMANY
            and self.fast_executemany
        ):
            return

        cursor.setinputsizes(
            [
                (
                    (dbtype, None, None)
                    if not isinstance(dbtype, tuple)
                    else dbtype
                )
                for key, dbtype, sqltype in list_of_tuples
            ]
        )

    def get_isolation_level_values(
<<<<<<< HEAD
        self, dbapi_connection: interfaces.DBAPIConnection
    ) -> list[IsolationLevel]:
        return super().get_isolation_level_values(dbapi_connection) + [  # type: ignore  # NOQA: E501
            "AUTOCOMMIT"
        ]
=======
        self, dbapi_conn: interfaces.DBAPIConnection
    ) -> List[IsolationLevel]:
        return [*super().get_isolation_level_values(dbapi_conn), "AUTOCOMMIT"]
>>>>>>> dabd7799

    def set_isolation_level(
        self,
        dbapi_connection: interfaces.DBAPIConnection,
        level: IsolationLevel,
    ) -> None:
        # adjust for ConnectionFairy being present
        # allows attribute set e.g. "connection.autocommit = True"
        # to work properly

        if level == "AUTOCOMMIT":
            dbapi_connection.autocommit = True
        else:
            dbapi_connection.autocommit = False
            super().set_isolation_level(dbapi_connection, level)<|MERGE_RESOLUTION|>--- conflicted
+++ resolved
@@ -227,17 +227,9 @@
         )
 
     def get_isolation_level_values(
-<<<<<<< HEAD
-        self, dbapi_connection: interfaces.DBAPIConnection
-    ) -> list[IsolationLevel]:
-        return super().get_isolation_level_values(dbapi_connection) + [  # type: ignore  # NOQA: E501
-            "AUTOCOMMIT"
-        ]
-=======
         self, dbapi_conn: interfaces.DBAPIConnection
     ) -> List[IsolationLevel]:
         return [*super().get_isolation_level_values(dbapi_conn), "AUTOCOMMIT"]
->>>>>>> dabd7799
 
     def set_isolation_level(
         self,
